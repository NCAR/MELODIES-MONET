--- conflicted
+++ resolved
@@ -112,11 +112,8 @@
     domain_name: ['CONUS'] #List of domain names. If domain_type = all domain_name is used in plot title.
     data: ['airnow_wrfchem_v4.2'] # make this a list of pairs in obs_model where the obs is the obs label and model is the model_label
     data_proc:
-<<<<<<< HEAD
-      #filter_dict: {'state_name':{'value':['CA','NY'],'oper':'isin'},'WS':{'value':1,'oper':'<'}}
-=======
-      #rem_obs_by_nan_pct: {'group_var': 'siteid','pct_cutoff': 25,'times':'hourly'} # Groups by group_var, then removes all instances of groupvar where obs variable is > pct_cutoff % nan values
->>>>>>> dc8e320a
+      #filter_dict: {'state_name':{'value':['CA','NY'],'oper':'isin'},'WS':{'value':1,'oper':'<'}}
+      #rem_obs_by_nan_pct: {'group_var': 'siteid','pct_cutoff': 25,'times':'hourly'} # Groups by group_var, then removes all instances of groupvar where obs variable is > pct_cutoff % nan values
       rem_obs_nan: True # True: Remove all points where model or obs variable is NaN. False: Remove only points where model variable is NaN.
       ts_select_time: 'time_local' #Time used for avg and plotting: Options: 'time' for UTC or 'time_local'
       ts_avg_window: 'H' # Options: None for no averaging or list pandas resample rule (e.g., 'H', 'D')
@@ -134,11 +131,8 @@
     domain_name: ['CONUS'] #List of domain names. If domain_type = all domain_name is used in plot title.
     data: ['airnow_wrfchem_v4.2'] # make this a list of pairs in obs_model where the obs is the obs label and model is the model_label
     data_proc:
-<<<<<<< HEAD
-      #filter_dict: {'state_name':{'value':['CA','NY'],'oper':'isin'},'WS':{'value':1,'oper':'<'}}
-=======
-      #rem_obs_by_nan_pct: {'group_var': 'siteid','pct_cutoff': 25,'times':'hourly'} # Groups by group_var, then removes all instances of groupvar where obs variable is > pct_cutoff % nan values
->>>>>>> dc8e320a
+      #filter_dict: {'state_name':{'value':['CA','NY'],'oper':'isin'},'WS':{'value':1,'oper':'<'}}
+      #rem_obs_by_nan_pct: {'group_var': 'siteid','pct_cutoff': 25,'times':'hourly'} # Groups by group_var, then removes all instances of groupvar where obs variable is > pct_cutoff % nan values
       rem_obs_nan: True # True: Remove all points where model or obs variable is NaN. False: Remove only points where model variable is NaN.
       set_axis: True #If select True, add ty_scale for each variable in obs.
   plot_grp3:
@@ -152,11 +146,8 @@
     domain_name: ['CONUS'] #List of domain names. If domain_type = all domain_name is used in plot title.
     data: ['airnow_wrfchem_v4.2'] # make this a list of pairs in obs_model where the obs is the obs label and model is the model_label
     data_proc:
-<<<<<<< HEAD
-      #filter_dict: {'state_name':{'value':['CA','NY'],'oper':'isin'},'WS':{'value':1,'oper':'<'}}
-=======
-      #rem_obs_by_nan_pct: {'group_var': 'siteid','pct_cutoff': 25,'times':'hourly'} # Groups by group_var, then removes all instances of groupvar where obs variable is > pct_cutoff % nan values
->>>>>>> dc8e320a
+      #filter_dict: {'state_name':{'value':['CA','NY'],'oper':'isin'},'WS':{'value':1,'oper':'<'}}
+      #rem_obs_by_nan_pct: {'group_var': 'siteid','pct_cutoff': 25,'times':'hourly'} # Groups by group_var, then removes all instances of groupvar where obs variable is > pct_cutoff % nan values
       rem_obs_nan: True # True: Remove all points where model or obs variable is NaN. False: Remove only points where model variable is NaN.
       set_axis: True #If select True, add vdiff_plot for each variable in obs.
   plot_grp4:
@@ -170,11 +161,8 @@
     domain_name: ['CONUS'] #List of domain names. If domain_type = all domain_name is used in plot title.
     data: ['airnow_wrfchem_v4.2'] # make this a list of pairs in obs_model where the obs is the obs label and model is the model_label
     data_proc:
-<<<<<<< HEAD
-      #filter_dict: {'state_name':{'value':['CA','NY'],'oper':'isin'},'WS':{'value':1,'oper':'<'}}
-=======
-      #rem_obs_by_nan_pct: {'group_var': 'siteid','pct_cutoff': 25,'times':'hourly'} # Groups by group_var, then removes all instances of groupvar where obs variable is > pct_cutoff % nan values
->>>>>>> dc8e320a
+      #filter_dict: {'state_name':{'value':['CA','NY'],'oper':'isin'},'WS':{'value':1,'oper':'<'}}
+      #rem_obs_by_nan_pct: {'group_var': 'siteid','pct_cutoff': 25,'times':'hourly'} # Groups by group_var, then removes all instances of groupvar where obs variable is > pct_cutoff % nan values
       rem_obs_nan: True # True: Remove all points where model or obs variable is NaN. False: Remove only points where model variable is NaN.
       set_axis: True #If select True, add vmin_plot and vmax_plot for each variable in obs.
   plot_grp5:
@@ -187,11 +175,8 @@
     domain_name: ['CONUS'] #List of domain names. If domain_type = all domain_name is used in plot title.
     data: ['airnow_wrfchem_v4.2'] # make this a list of pairs in obs_model where the obs is the obs label and model is the model_label
     data_proc:
-<<<<<<< HEAD
-      #filter_dict: {'state_name':{'value':['CA','NY'],'oper':'isin'},'WS':{'value':1,'oper':'<'}}
-=======
-      #rem_obs_by_nan_pct: {'group_var': 'siteid','pct_cutoff': 25,'times':'hourly'} # Groups by group_var, then removes all instances of groupvar where obs variable is > pct_cutoff % nan values
->>>>>>> dc8e320a
+      #filter_dict: {'state_name':{'value':['CA','NY'],'oper':'isin'},'WS':{'value':1,'oper':'<'}}
+      #rem_obs_by_nan_pct: {'group_var': 'siteid','pct_cutoff': 25,'times':'hourly'} # Groups by group_var, then removes all instances of groupvar where obs variable is > pct_cutoff % nan values
       rem_obs_nan: True # True: Remove all points where model or obs variable is NaN. False: Remove only points where model variable is NaN.
       set_axis: False #If select True, add vmin_plot and vmax_plot for each variable in obs.
 stats:
@@ -211,8 +196,5 @@
   domain_name: ['CONUS'] #List of domain names. If domain_type = all domain_name is used in plot title.
   data: ['airnow_wrfchem_v4.2'] # make this a list of pairs in obs_model where the obs is the obs label and model is the model_label
   #data_proc:
-<<<<<<< HEAD
-    #  filter_dict: {'state_name':{'value':['CA','NY'],'oper':'isin'},'WS':{'value':1,'oper':'<'}}
-=======
-      #rem_obs_by_nan_pct: {'group_var': 'siteid','pct_cutoff': 25,'times':'hourly'} # Groups by group_var, then removes all instances of groupvar where obs variable is > pct_cutoff % nan values
->>>>>>> dc8e320a
+    #filter_dict: {'state_name':{'value':['CA','NY'],'oper':'isin'},'WS':{'value':1,'oper':'<'}}
+    #rem_obs_by_nan_pct: {'group_var': 'siteid','pct_cutoff': 25,'times':'hourly'} # Groups by group_var, then removes all instances of groupvar where obs variable is > pct_cutoff % nan values