--- conflicted
+++ resolved
@@ -1823,16 +1823,6 @@
                             
                             if filter_criteria and 'altitude' in filter_criteria:
                                 vmin_y2, vmax_y2 = filter_criteria['altitude']['value']
-<<<<<<< HEAD
-                            # elif filter_criteria is None:
-                            #     if 'altitude' in pairdf.columns:
-                            #         vmin_y2 = pairdf['altitude'].min()
-                            #         vmax_y2 = pairdf['altitude'].max()
-                            #     else:
-                            #         vmin_y2 = vmax_y2 = None
-                            # else:
-                            #     vmin_y2 = vmax_y2 = None
-=======
                             elif filter_criteria is None:
 
                                 if 'altitude' in pairdf:
@@ -1842,7 +1832,6 @@
                                     vmin_y2 = vmax_y2 = None
                             else:
                                 vmin_y2 = vmax_y2 = None
->>>>>>> b243d099
                             
                                 
                             # Check if filter_criteria exists and is not None (Subset the data based on filter criteria if provided)
