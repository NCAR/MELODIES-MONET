# Copyright (C) 2022 National Center for Atmospheric Research and National Oceanic and Atmospheric Administration 
# SPDX-License-Identifier: Apache-2.0
#
"""
Drive the entire analysis package via the :class:`analysis` class.
"""
import monetio as mio
import monet as m
import os
import xarray as xr
import pandas as pd
import numpy as np
import datetime

from .util import write_util

__all__ = (
    "pair",
    "observation",
    "model",
    "analysis",
)


class pair:
    """The pair class.

    The pair class pairs model data 
    directly with observational data along time and space.
    """
    
    def __init__(self):
        """Initialize a :class:`pair` object."""
        self.type = 'pt_sfc'
        self.radius_of_influence = 1e6
        self.obs = None
        self.model = None
        self.model_vars = None
        self.obs_vars = None
        self.filename = None

    def __repr__(self):
        return (
            f"{type(self).__name__}(\n"
            f"    type={self.type!r},\n"
            f"    radius_of_influence={self.radius_of_influence!r},\n"
            f"    obs={self.obs!r},\n"
            f"    model={self.model!r},\n"
            f"    model_vars={self.model_vars!r},\n"
            f"    obs_vars={self.obs_vars!r},\n"
            f"    filename={self.filename!r},\n"
            ")"
        )

    def fix_paired_xarray(self, dset):
        """Reformat the paired dataset.
    
        Parameters
        ----------
        dset : xarray.Dataset
        
        Returns
        -------
        xarray.Dataset
            Reformatted paired dataset.
        """
        # first convert to dataframe
        df = dset.to_dataframe().reset_index(drop=True)

        # now get just the single site index
        dfpsite = df.rename({'siteid': 'x'}, axis=1).drop_duplicates(subset=['x'])
        columns = dfpsite.columns  # all columns
        site_columns = [
            'latitude',
            'longitude',
            'x',
            'site',
            'msa_code',
            'cmsa_name',
            'epa_region',
            'state_name',
            'msa_name',
            'site',
            'utcoffset',
        ]  # only columns for single site identificaiton

        # site only xarray obj (no time dependence)
        dfps = dfpsite.loc[:, columns[columns.isin(site_columns)]].set_index(['x']).to_xarray()  # single column index

        # now pivot df and convert back to xarray using only non site_columns
        site_columns.remove('x')  # need to keep x to merge later
        dfx = df.loc[:, df.columns[~df.columns.isin(site_columns)]].rename({'siteid': 'x'}, axis=1).set_index(['time', 'x']).to_xarray()

        # merge the time dependent and time independent
        out = xr.merge([dfx, dfps])

        # reset x index and add siteid back to the xarray object
        if ~pd.api.types.is_numeric_dtype(out.x):
            siteid = out.x.values
            out['x'] = range(len(siteid))
            out['siteid'] = (('x'), siteid)

        return out


class observation:
    """The observation class.
    
    A class with information and data from an observational dataset.
    """

    def __init__(self):
        """Initialize an :class:`observation` object."""
        self.obs = None
        self.label = None
        self.file = None
        self.obj = None
        """The data object (:class:`pandas.DataFrame` or :class:`xarray.Dataset`)."""
        self.type = 'pt_src'
        self.sat_type = None
        self.data_proc = None
        self.variable_dict = None
        self.resample = None
        self.time_var = None

    def __repr__(self):
        return (
            f"{type(self).__name__}(\n"
            f"    obs={self.obs!r},\n"
            f"    label={self.label!r},\n"
            f"    file={self.file!r},\n"
            f"    obj={repr(self.obj) if self.obj is None else '...'},\n"
            f"    type={self.type!r},\n"
            f"    type={self.data_proc!r},\n"
            f"    variable_dict={self.variable_dict!r},\n"
            f"    resample={self.resample!r},\n"
            ")"
        )

    def open_obs(self, time_interval=None, control_dict=None):
        """Open the observational data, store data in observation pair,
        and apply mask and scaling.

        Parameters
        __________
        time_interval (optional, default None) : [pandas.Timestamp, pandas.Timestamp]
            If not None, restrict obs to datetime range spanned by time interval [start, end].

        Returns
        -------
        None
        """
        from glob import glob
        from numpy import sort
        
        from . import tutorial
        from .util import analysis_util
        from .util import read_grid_util

        time_chunking_with_gridded_data \
            = 'time_chunking_with_gridded_data' in control_dict['analysis'].keys() \
                and control_dict['analysis']['time_chunking_with_gridded_data']

        if time_chunking_with_gridded_data:
            date_str = time_interval[0].strftime('%Y-%m-%b-%d-%j')
            print('obs time chunk %s' % date_str)
            obs_vars = analysis_util.get_obs_vars(control_dict)
            print(obs_vars)
            obs_datasets, filenames = read_grid_util.read_grid_obs(
                control_dict, obs_vars, date_str, obs=self.obs)
            print(filenames)
            self.obj = obs_datasets[self.obs]

        else:
            if self.file.startswith("example:"):
                example_id = ":".join(s.strip() for s in self.file.split(":")[1:])
                files = [tutorial.fetch_example(example_id)]
            else:
                files = sort(glob(self.file))

            assert len(files) >= 1, "need at least one"

            _, extension = os.path.splitext(files[0])
            try:
                if extension in {'.nc', '.ncf', '.netcdf', '.nc4'}:
                    if len(files) > 1:
                        self.obj = xr.open_mfdataset(files)
                    else:
                        self.obj = xr.open_dataset(files[0])
                elif extension in ['.ict', '.icarrt']:
                    assert len(files) == 1, "monetio.icarrt.add_data can only read one file"
                    self.obj = mio.icarrt.add_data(files[0])
                else:
<<<<<<< HEAD
                    self.obj = xr.open_dataset(files[0])
            elif extension in ['.ict', '.icartt']:
                assert len(files) == 1, "monetio.icartt.add_data can only read one file"
                self.obj = mio.icartt.add_data(files[0])
            elif extension in ['.csv']:
                from .util.read_util import read_aircraft_obs_csv
                assert len(files) == 1, "MELODIES-MONET can only read one csv file"
                self.obj = read_aircraft_obs_csv(filename=files[0],time_var=self.time_var)
            else:
                raise ValueError(f'extension {extension!r} currently unsupported')
        except Exception as e:
            print('something happened opening file:', e)
            return
        
        self.add_coordinates_ground() # If ground site then add coordinates based on yaml if necessary
=======
                    raise ValueError(f'extension {extension!r} currently unsupported')
            except Exception as e:
                print('something happened opening file:', e)
                return

>>>>>>> 912b0737
        self.mask_and_scale()  # mask and scale values from the control values
        self.rename_vars() # rename any variables as necessary 
        self.resample_data()
        self.filter_obs()
<<<<<<< HEAD
    
    def add_coordinates_ground(self):
        """Add latitude and longitude coordinates to data when the observation type is ground and 
        ground_coordinate is specified
        
=======

    def open_sat_obs(self,time_interval=None):
        """Methods to opens satellite data observations. 
        Uses in-house python code to open and load observations.
        Alternatively may use the satpy reader.
        Fills the object class associated with the equivalent label (self.label) with satellite observation
        dataset read in from the associated file (self.file) by the satellite file reader

        Parameters
        __________
        time_interval (optional, default None) : [pandas.Timestamp, pandas.Timestamp]
            If not None, restrict obs to datetime range spanned by time interval [start, end].

>>>>>>> 912b0737
        Returns
        -------
        None
        """
<<<<<<< HEAD
        
        # If ground site
        if self.obs_type == 'ground':
            if self.ground_coordinate and isinstance(self.ground_coordinate,dict):
                self.obj['latitude'] = xr.ones_like(self.obj['time'],dtype=np.float64)*self.ground_coordinate['latitude']
                self.obj['longitude'] = xr.ones_like(self.obj['time'],dtype=np.float64)*self.ground_coordinate['longitude']
            elif self.ground_coordinate and ~isinstance(self.ground_coordinate,dict): 
                raise TypeError(f'The ground_coordinate option must be specified as a dict with keys latitude and longitude.')

    def rename_vars(self):
        """Rename any variables in observation with rename set.
        
        Returns
        -------
        None
        """
        data_vars = self.obj.data_vars
        if self.variable_dict is not None:
            for v in data_vars:
                if v in self.variable_dict:
                    d = self.variable_dict[v]
                    if 'rename' in d:
                        self.obj = self.obj.rename({v:d['rename']})
                        self.variable_dict[d['rename']] = self.variable_dict.pop(v)
=======
        from .util import time_interval_subset as tsub
        
        try:
            if self.sat_type == 'omps_l3':
                print('Reading OMPS L3')
                self.obj = mio.sat._omps_l3_mm.read_OMPS_l3(self.file)
            elif self.sat_type == 'omps_nm':
                print('Reading OMPS_NM')
                if time_interval is not None:
                    flst = tsub.subset_OMPS_l2(self.file,time_interval)
                else: flst = self.file

                self.obj = mio.sat._omps_nadir_mm.read_OMPS_nm(flst)
                
                # couple of changes to move to reader
                self.obj = self.obj.swap_dims({'x':'time'}) # indexing needs
                self.obj = self.obj.sortby('time') # enforce time in order. 
                # restrict observation data to time_interval if using
                # additional development to deal with files crossing intervals needed (eg situtations where orbit start at 23hrs, ends next day).
                if time_interval is not None:
                    self.obj = self.obj.sel(time=slice(time_interval[0],time_interval[-1]))
                    
            elif self.sat_type == 'mopitt_l3':
                print('Reading MOPITT')
                self.obj = mio.sat._mopitt_l3_mm.read_mopittdataset(self.file, 'column')
            elif self.sat_type == 'modis_l2':
                from monetio import modis_l2
                print('Reading MODIS L2')
                self.obj = modis_l2.read_mfdataset(
                    self.file, self.variable_dict, debug=self.debug)
            elif self.sat_type == 'tropomi_l2_no2':
                from monetio import tropomi_l2_no2
                print('Reading TROPOMI L2 NO2')
                self.obj = tropomi_l2_no2.read_trpdataset(
                    self.file, self.variable_dict, debug=self.debug)
            else:
                print('file reader not implemented for {} observation'.format(self.sat_type))
                raise ValueError
        except ValueError as e:
            print('something happened opening file:', e)
            return
>>>>>>> 912b0737
        
    def filter_obs(self):
        """Filter observations based on filter_dict.
        
        Returns
        -------
<<<<<<< HEAD
        None
        """ 
=======
            None
        """
>>>>>>> 912b0737
        if self.data_proc is not None:
            if 'filter_dict' in self.data_proc:
                filter_dict = self.data_proc['filter_dict']
                for column in filter_dict.keys():
                    filter_vals = filter_dict[column]['value']
                    filter_op = filter_dict[column]['oper']
                    if filter_op == 'isin':
                        self.obj = self.obj.where(self.obj[column].isin(filter_vals),drop=True)
                    elif filter_op == 'isnotin':
                        self.obj = self.obj.where(~self.obj[column].isin(filter_vals),drop=True)
                    elif filter_op == '==':
                        self.obj = self.obj.where(self.obj[column] == filter_vals,drop=True)
                    elif filter_op == '>':
                        self.obj = self.obj.where(self.obj[column] > filter_vals,drop=True)
                    elif filter_op == '<':
                        self.obj = self.obj.where(self.obj[column] < filter_vals,drop=True)
                    elif filter_op == '>=':
                        self.obj = self.obj.where(self.obj[column] >= filter_vals,drop=True)
                    elif filter_op == '<=':
                        self.obj = self.obj.where(self.obj[column] <= filter_vals,drop=True)
                    elif filter_op == '!=':
                        self.obj = self.obj.where(self.obj[column] != filter_vals,drop=True)
                    else:
                        raise ValueError(f'Filter operation {filter_op!r} is not supported')
        
    def mask_and_scale(self):
        """Mask and scale observations, including unit conversions and setting
        detection limits.
        
        Returns
        -------
        None
        """
        vars = self.obj.data_vars
        if self.variable_dict is not None:
            for v in vars:
                if v in self.variable_dict:
                    d = self.variable_dict[v]
                    # Apply removal of min, max, and nan on the units in the obs file first.
                    if 'obs_min' in d:
                        self.obj[v].data = self.obj[v].where(self.obj[v] >= d['obs_min'])
                    if 'obs_max' in d:
                        self.obj[v].data = self.obj[v].where(self.obj[v] <= d['obs_max'])
                    if 'nan_value' in d:
                        self.obj[v].data = self.obj[v].where(self.obj[v] != d['nan_value'])
                    
                    # Then apply a correction if needed for the units.
                    if 'unit_scale' in d:
                        scale = d['unit_scale']
                    else:
                        scale = 1
                    if 'unit_scale_method' in d:
                        if d['unit_scale_method'] == '*':
                            self.obj[v].data *= scale
                        elif d['unit_scale_method'] == '/':
                            self.obj[v].data /= scale
                        elif d['unit_scale_method'] == '+':
                            self.obj[v].data += scale
                        elif d['unit_scale_method'] == '-':
                            self.obj[v].data += -1 * scale
<<<<<<< HEAD
                    if 'obs_unit' in d:
                        unitin = d['obs_unit']
                        if unitin in {'ppmv', 'ppm'}:
                            scale = 1000. # convert to ppb
                            self.obj[v].data *= scale
                    
                    # Then replace LLOD_value with LLOD_setvalue (after unit conversion)
                    if 'LLOD_value' in d:
                        self.obj[v].data = self.obj[v].where(self.obj[v] != d['LLOD_value'],d['LLOD_setvalue'])
                        
    def resample_data(self):
        """Resample the obs df based on the value set in the control file.
        
        Returns
        -------
        None
        """ 
                        
        ##Resample the data
        if self.resample is not None:
            self.obj = self.obj.resample(time=self.resample).mean(dim='time')
=======
>>>>>>> 912b0737

    def obs_to_df(self):
        """Convert and reformat observation object (:attr:`obj`) to dataframe.

        Returns
        -------
        None
        """
        try:
            self.obj = self.obj.to_dataframe().reset_index().drop(['x', 'y'], axis=1)
        except KeyError:
            self.obj = self.obj.to_dataframe().reset_index().drop(['x'], axis=1)

class model:
    """The model class.
    
    A class with information and data from model results.
    """    

    def __init__(self):
        """Initialize a :class:`model` object."""
        self.model = None
        self.apply_ak = False
        self.radius_of_influence = None
        self.mod_kwargs = {}
        self.file_str = None
        self.files = None
        self.file_vert_str = None
        self.files_vert = None
        self.file_surf_str = None
        self.files_surf = None
        self.file_pm25_str = None
        self.files_pm25 = None
        self.label = None
        self.obj = None
        self.mapping = None
        self.variable_dict = None
        self.plot_kwargs = None
        self.proj = None

    def __repr__(self):
        return (
            f"{type(self).__name__}(\n"
            f"    model={self.model!r},\n"
            f"    radius_of_influence={self.radius_of_influence!r},\n"
            f"    mod_kwargs={self.mod_kwargs!r},\n"
            f"    file_str={self.file_str!r},\n"
            f"    label={self.label!r},\n"
            f"    obj={repr(self.obj) if self.obj is None else '...'},\n"
            f"    mapping={self.mapping!r},\n"
            f"    label={self.label!r},\n"
            "    ...\n"
            ")"
        )

    def glob_files(self):
        """Convert the model file location string read in by the yaml file
        into a list of files containing all model data.

        Returns
        -------
        None
        """
        from numpy import sort  # TODO: maybe use `sorted` for this
        from glob import glob
        from . import tutorial

        print(self.file_str)
        if self.file_str.startswith("example:"):
            example_id = ":".join(s.strip() for s in self.file_str.split(":")[1:])
            self.files = [tutorial.fetch_example(example_id)]
        else:
            self.files = sort(glob(self.file_str))
 
        # add option to read list of files from text file
        _, extension = os.path.splitext(self.file_str)
        if extension.lower() == '.txt':
            with open(self.file_str,'r') as f:
                self.files = f.read().split()

        if self.file_vert_str is not None:
            self.files_vert = sort(glob(self.file_vert_str))
        if self.file_surf_str is not None:
            self.files_surf = sort(glob(self.file_surf_str))
        if self.file_pm25_str is not None:
            self.files_pm25 = sort(glob(self.file_pm25_str))

    def open_model_files(self, time_interval=None, control_dict=None):
        """Open the model files, store data in :class:`model` instance attributes,
        and apply mask and scaling.
        
        Models supported are cmaq, wrfchem, rrfs, and gsdchem.
        If a model is not supported, MELODIES-MONET will try to open 
        the model data using a generic reader. If you wish to include new 
        models, add the new model option to this module.

        Parameters
        __________
        time_interval (optional, default None) : [pandas.Timestamp, pandas.Timestamp]
            If not None, restrict models to datetime range spanned by time interval [start, end].

        Returns
        -------
        None
        """
        from .util import time_interval_subset as tsub
        from .util import analysis_util
        from .util import read_grid_util
        from .util import regrid_util

        print(self.model.lower())

        time_chunking_with_gridded_data \
            = 'time_chunking_with_gridded_data' in control_dict['analysis'].keys() \
                and control_dict['analysis']['time_chunking_with_gridded_data']

        self.glob_files()
        # Calculate species to input into MONET, so works for all mechanisms in wrfchem
        # I want to expand this for the other models too when add aircraft data.
        list_input_var = []
        for obs_map in self.mapping:
            list_input_var = list_input_var + list(set(self.mapping[obs_map].keys()) - set(list_input_var))
        #Only certain models need this option for speeding up i/o.

        if time_chunking_with_gridded_data:
            date_str = time_interval[0].strftime('%Y-%m-%b-%d-%j')
            print('model time chunk %s' % date_str)
            model_datasets, filenames = read_grid_util.read_grid_models(
                control_dict, date_str, model=self.label)
            print(filenames)
            self.obj = model_datasets[self.label]
        else:
            if 'cmaq' in self.model.lower():
                print('**** Reading CMAQ model output...')
                self.mod_kwargs.update({'var_list' : list_input_var})
                if self.files_vert is not None:
                    self.mod_kwargs.update({'fname_vert' : self.files_vert})
                if self.files_surf is not None:
                    self.mod_kwargs.update({'fname_surf' : self.files_surf})
                if len(self.files) > 1:
                    self.mod_kwargs.update({'concatenate_forecasts' : True})
                self.obj = mio.models._cmaq_mm.open_mfdataset(self.files,**self.mod_kwargs)
            elif 'wrfchem' in self.model.lower():
                print('**** Reading WRF-Chem model output...')
                self.mod_kwargs.update({'var_list' : list_input_var})
                self.obj = mio.models._wrfchem_mm.open_mfdataset(self.files,**self.mod_kwargs)
            elif 'rrfs' in self.model.lower():
                print('**** Reading RRFS-CMAQ model output...')
                if self.files_pm25 is not None:
                    self.mod_kwargs.update({'fname_pm25' : self.files_pm25})
                self.mod_kwargs.update({'var_list' : list_input_var})
                self.obj = mio.models._rrfs_cmaq_mm.open_mfdataset(self.files,**self.mod_kwargs)
            elif 'gsdchem' in self.model.lower():
                print('**** Reading GSD-Chem model output...')
                if len(self.files) > 1:
                    self.obj = mio.fv3chem.open_mfdataset(self.files,**self.mod_kwargs)
                else:
                    self.obj = mio.fv3chem.open_dataset(self.files,**self.mod_kwargs)
            elif 'cesm_fv' in self.model.lower():
                print('**** Reading CESM FV model output...')
                self.mod_kwargs.update({'var_list' : list_input_var})
                self.obj = mio.models._cesm_fv_mm.open_mfdataset(self.files,**self.mod_kwargs)
            # CAM-chem-SE grid or MUSICAv0
            elif 'cesm_se' in self.model.lower(): 
                print('**** Reading CESM SE model output...')
                self.mod_kwargs.update({'var_list' : list_input_var})
                if self.scrip_file.startswith("example:"):
                    from . import tutorial
                    example_id = ":".join(s.strip() for s in self.scrip_file.split(":")[1:])
                    self.scrip_file = tutorial.fetch_example(example_id)
                self.mod_kwargs.update({'scrip_file' : self.scrip_file})            
                self.obj = mio.models._cesm_se_mm.open_mfdataset(self.files,**self.mod_kwargs)
                #self.obj, self.obj_scrip = read_cesm_se.open_mfdataset(self.files,**self.mod_kwargs)
                #self.obj.monet.scrip = self.obj_scrip
            elif 'raqms' in self.model.lower():
                if len(self.files) > 1:
                    self.obj = mio.raqms.open_mfdataset(self.files,**self.mod_kwargs)
                else:
                    self.obj = mio.raqms.open_dataset(self.files,**self.mod_kwargs)
            else:
                print('**** Reading Unspecified model output. Take Caution...')
                if len(self.files) > 1:
                    self.obj = xr.open_mfdataset(self.files,**self.mod_kwargs)
                else:
                    self.obj = xr.open_dataset(self.files[0],**self.mod_kwargs)
        self.mask_and_scale()
        self.rename_vars() # rename any variables as necessary 

    def rename_vars(self):
        """Rename any variables in model with rename set.
        
        Returns
        -------
        None
        """ 
        data_vars = self.obj.data_vars
        if self.variable_dict is not None:
            for v in data_vars:
                if v in self.variable_dict:
                    d = self.variable_dict[v]
                    if 'rename' in d:
                        self.obj = self.obj.rename({v:d['rename']})
                        self.variable_dict[d['rename']] = self.variable_dict.pop(v)

    def mask_and_scale(self):
        """Mask and scale model data including unit conversions.

        Returns
        -------
        None
        """
        vars = self.obj.data_vars
        if self.variable_dict is not None:
            for v in vars:
                if v in self.variable_dict:
                    d = self.variable_dict[v]
                    if 'unit_scale' in d:
                        scale = d['unit_scale']
                    else:
                        scale = 1
                    if 'unit_scale_method' in d:
                        if d['unit_scale_method'] == '*':
                            self.obj[v].data *= scale
                        elif d['unit_scale_method'] == '/':
                            self.obj[v].data /= scale
                        elif d['unit_scale_method'] == '+':
                            self.obj[v].data += scale
                        elif d['unit_scale_method'] == '-':
                            self.obj[v].data += -1 * scale
                    if self.obj[v].units == 'ppv':
                        print('changing units for {}'.format(v))
                        self.obj[v].values *= 1e9
                        self.obj[v].attrs['units'] = 'ppbv'        

class analysis:
    """The analysis class.
    
    The analysis class is the highest
    level class and stores all information about the analysis. It reads 
    and stores information from the input yaml file and defines 
    overarching analysis information like the start and end time, which 
    models and observations to pair, etc.
    """

    def __init__(self):
        """Initialize an :class:`analysis` object."""
        self.control = 'control.yaml'
        self.control_dict = None
        self.models = {}
        """dict : Models, set by :meth:`open_models`."""
        self.obs = {}
        """dict : Observations, set by :meth:`open_obs`."""
        self.paired = {}
        """dict : Paired data, set by :meth:`pair_data`."""
        self.start_time = None
        self.end_time = None
        self.time_intervals = None
        self.download_maps = True  # Default to True
        self.output_dir = None
        self.output_dir_save = None
        self.output_dir_read = None
        self.debug = False
        self.save = None
        self.read = None
        self.time_chunking_with_gridded_data = False  # Default to False
        self.regrid = False  # Default to False
        self.target_grid = None
        self.obs_regridders = None
        self.model_regridders = None

    def __repr__(self):
        return (
            f"{type(self).__name__}(\n"
            f"    control={self.control!r},\n"
            f"    control_dict={repr(self.control_dict) if self.control_dict is None else '...'},\n"
            f"    models={self.models!r},\n"
            f"    obs={self.obs!r},\n"
            f"    paired={self.paired!r},\n"
            f"    start_time={self.start_time!r},\n"
            f"    end_time={self.end_time!r},\n"
            f"    time_intervals={self.time_intervals!r},\n"
            f"    download_maps={self.download_maps!r},\n"
            f"    output_dir={self.output_dir!r},\n"
            f"    output_dir_save={self.output_dir_save!r},\n"
            f"    output_dir_read={self.output_dir_read!r},\n"
            f"    debug={self.debug!r},\n"
            f"    save={self.save!r},\n"
            f"    read={self.read!r},\n"
            ")"
        )
    def read_control(self, control=None):
        """Read the input yaml file,
        updating various :class:`analysis` instance attributes.

        Parameters
        ----------
        control : str
            Input yaml file path.
            If provided, :attr:`control` will be set to this value.

        Returns
        -------
        type
            Reads the contents of the yaml control file into a dictionary associated with the analysis class.
        """
        import yaml

        if control is not None:
            self.control = control

        with open(self.control, 'r') as stream:
            self.control_dict = yaml.safe_load(stream)

        # set analysis time
        self.start_time = pd.Timestamp(self.control_dict['analysis']['start_time'])
        self.end_time = pd.Timestamp(self.control_dict['analysis']['end_time'])
        if 'output_dir' in self.control_dict['analysis'].keys():
            self.output_dir = os.path.expandvars(
                    self.control_dict['analysis']['output_dir'])
        else:
            raise Exception('output_dir was not specified and is required. Please set analysis.output_dir in the control file.')
        if 'output_dir_save' in self.control_dict['analysis'].keys():
            self.output_dir_save = os.path.expandvars(
                self.control_dict['analysis']['output_dir_save'])
        else:
            self.output_dir_save=self.output_dir
        if 'output_dir_read' in self.control_dict['analysis'].keys():
            if self.control_dict['analysis']['output_dir_read'] is not None:
                self.output_dir_read = os.path.expandvars(
                    self.control_dict['analysis']['output_dir_read'])
        else:
            self.output_dir_read=self.output_dir
            
        self.debug = self.control_dict['analysis']['debug']
        if 'save' in self.control_dict['analysis'].keys():
            self.save = self.control_dict['analysis']['save']
        if 'read' in self.control_dict['analysis'].keys():
            self.read = self.control_dict['analysis']['read']

        # set time_chunking_with_gridded_data option, regrid option, and target_grid
        if 'time_chunking_with_gridded_data' in self.control_dict['analysis'].keys():
            self.time_chunking_with_gridded_data = self.control_dict['analysis']['time_chunking_with_gridded_data']
        if 'regrid' in self.control_dict['analysis'].keys():
            self.regrid = self.control_dict['analysis']['regrid']
        if 'target_grid' in self.control_dict['analysis'].keys():
            self.target_grid = self.control_dict['analysis']['target_grid']

        # generate time intervals for time chunking
        if 'time_interval' in self.control_dict['analysis'].keys():
            time_stamps = pd.date_range(
                start=self.start_time, end=self.end_time,
                freq=self.control_dict['analysis']['time_interval'])
            # if (end_time - start_time) is not an integer multiple
            #   of freq, append end_time to time_stamps
            if time_stamps[-1] < pd.Timestamp(self.end_time):
                time_stamps = time_stamps.append(
                    pd.DatetimeIndex([self.end_time]))
            self.time_intervals \
                = [[time_stamps[n], time_stamps[n+1]]
                    for n in range(len(time_stamps)-1)]
        
        # Enable Dask progress bars? (default: false)
        enable_dask_progress_bars = self.control_dict["analysis"].get(
            "enable_dask_progress_bars", False)
        if enable_dask_progress_bars:
            from dask.diagnostics import ProgressBar

            ProgressBar().register()
        else:
            from dask.callbacks import Callback

            Callback.active = set()
    
    def save_analysis(self):
        """Save all analysis attributes listed in analysis section of input yaml file.

        Returns
        -------
        None
        """
        if self.save is not None:
            # Loop over each possible attr type (models, obs and paired)
            for attr in self.save:
                if self.save[attr]['method']=='pkl':
                    from .util.write_util import write_pkl
                    write_pkl(obj=getattr(self,attr), output_name=os.path.join(self.output_dir_save,self.save[attr]['output_name']))

                elif self.save[attr]['method']=='netcdf':
                    from .util.write_util import write_analysis_ncf
                    # save either all groups or selected groups
                    if self.save[attr]['data']=='all':
                        if 'prefix' in self.save[attr]:
                            write_analysis_ncf(obj=getattr(self,attr), output_dir=self.output_dir_save,
                                               fn_prefix=self.save[attr]['prefix'])
                        else:
                            write_analysis_ncf(obj=getattr(self,attr), output_dir=self.output_dir_save)
                    else:
                        if 'prefix' in self.save[attr]:
                            write_analysis_ncf(obj=getattr(self,attr), output_dir=self.output_dir_save, 
                                               fn_prefix=self.save[attr]['prefix'], keep_groups=self.save[attr]['data'])
                        else:
                            write_analysis_ncf(obj=getattr(self,attr), output_dir=self.output_dir_save, 
                                               keep_groups=self.save[attr]['data'])
        
    def read_analysis(self):
        """Read all previously saved analysis attributes listed in analysis section of input yaml file.

        Returns
        -------
        None
        """
        if self.read is not None:
            # Loop over each possible attr type (models, obs and paired)
            from .util.read_util import read_saved_data
            for attr in self.read:
                if self.read[attr]['method']=='pkl':
                    read_saved_data(analysis=self,filenames=self.read[attr]['filenames'], method='pkl', attr=attr)
                elif self.read[attr]['method']=='netcdf':
                    read_saved_data(analysis=self,filenames=self.read[attr]['filenames'], method='netcdf', attr=attr)
                if attr == 'paired':
                    # initialize model/obs attributes, since needed for plotting and stats
                    if not self.models:
                        self.open_models(load_files=False)
                    if not self.obs:
                        self.open_obs(load_files=False)

    def setup_regridders(self):
        """Create an obs xesmf.Regridder from base and target grids specified in the control_dict

        Returns
        -------
        None
        """
        from .util import regrid_util
        if self.regrid:
            self.obs_regridders = regrid_util.setup_regridder(self.control_dict, config_group='obs')
            self.model_regridders = regrid_util.setup_regridder(self.control_dict, config_group='model')

    def open_models(self, time_interval=None,load_files=True):
        """Open all models listed in the input yaml file and create a :class:`model` 
        object for each of them, populating the :attr:`models` dict.

        Parameters
        __________
        time_interval (optional, default None) : [pandas.Timestamp, pandas.Timestamp]
            If not None, restrict models to datetime range spanned by time interval [start, end].
        load_files (optional, default True): boolean
            If False, only populate :attr: dict with yaml file parameters and do not open model files. 
        Returns
        -------
        None
        """
        if 'model' in self.control_dict:
            # open each model
            for mod in self.control_dict['model']:
                # create a new model instance
                m = model()
                # this is the model type (ie cmaq, rapchem, gsdchem etc)
                m.model = self.control_dict['model'][mod]['mod_type']
                # set the model label in the dictionary and model class instance
                if "apply_ak" in self.control_dict['model'][mod].keys():
                    m.apply_ak = self.control_dict['model'][mod]['apply_ak']
                if 'radius_of_influence' in self.control_dict['model'][mod].keys():
                    m.radius_of_influence = self.control_dict['model'][mod]['radius_of_influence']
                else:
                    m.radius_of_influence = 1e6
                        
                if 'mod_kwargs' in self.control_dict['model'][mod].keys():
                    m.mod_kwargs = self.control_dict['model'][mod]['mod_kwargs']    
                m.label = mod
                # create file string (note this can include hot strings)
                m.file_str = os.path.expandvars(
                    self.control_dict['model'][mod]['files'])
                if 'files_vert' in self.control_dict['model'][mod].keys():
                    m.file_vert_str = os.path.expandvars(
                        self.control_dict['model'][mod]['files_vert'])
                if 'files_surf' in self.control_dict['model'][mod].keys():
                    m.file_surf_str = os.path.expandvars(
                        self.control_dict['model'][mod]['files_surf'])
                if 'files_pm25' in self.control_dict['model'][mod].keys():
                    m.file_pm25_str = os.path.expandvars(
                        self.control_dict['model'][mod]['files_pm25'])
                # create mapping
                m.mapping = self.control_dict['model'][mod]['mapping']
                # add variable dict

                if 'variables' in self.control_dict['model'][mod].keys():
                    m.variable_dict = self.control_dict['model'][mod]['variables']
                if 'plot_kwargs' in self.control_dict['model'][mod].keys():
                    m.plot_kwargs = self.control_dict['model'][mod]['plot_kwargs']
                    
                # unstructured grid check
                if m.model in ['cesm_se']:
                    if 'scrip_file' in self.control_dict['model'][mod].keys():
                        m.scrip_file = self.control_dict['model'][mod]['scrip_file']
                    else:
                        raise ValueError( '"Scrip_file" must be provided for unstructured grid output!' )

                # maybe set projection
                proj_in = self.control_dict['model'][mod].get("projection")
                if proj_in == "None":
                    print(
                        f"NOTE: model.{mod}.projection is {proj_in!r} (str), "
                        "but we assume you want `None` (Python null sentinel). "
                        "To avoid this warning, "
                        "update your control file to remove the projection setting "
                        "or set to `~` or `null` if you want null value in YAML."
                    )
                    proj_in = None
                if proj_in is not None:
                    if isinstance(proj_in, str) and proj_in.startswith("model:"):
                        m.proj = proj_in
                    elif isinstance(proj_in, str) and proj_in.startswith("ccrs."):
                        import cartopy.crs as ccrs
                        m.proj = eval(proj_in)
                    else:
                        import cartopy.crs as ccrs

                        if isinstance(proj_in, ccrs.Projection):
                            m.proj = proj_in
                        else:
                            m.proj = ccrs.Projection(proj_in)

                # open the model
                if load_files:
                    m.open_model_files(time_interval=time_interval, control_dict=self.control_dict)
                self.models[m.label] = m

    def open_obs(self, time_interval=None, load_files=True):
        """Open all observations listed in the input yaml file and create an 
        :class:`observation` instance for each of them,
        populating the :attr:`obs` dict.

        Parameters
        __________
        time_interval (optional, default None) : [pandas.Timestamp, pandas.Timestamp]
            If not None, restrict obs to datetime range spanned by time interval [start, end].
        load_files (optional, default True): boolean
            If False, only populate :attr: dict with yaml file parameters and do not open obs files. 
            
        Returns
        -------
        None
        """
        from .util import analysis_util
        from .util import read_grid_util
        from .util import regrid_util

        if 'obs' in self.control_dict:
            for obs in self.control_dict['obs']:
                o = observation()
                o.obs = obs
                o.label = obs
                o.obs_type = self.control_dict['obs'][obs]['obs_type']
                if 'data_proc' in self.control_dict['obs'][obs].keys():
                    o.data_proc = self.control_dict['obs'][obs]['data_proc']
                o.file = os.path.expandvars(
                    self.control_dict['obs'][obs]['filename'])
                if 'debug' in self.control_dict['obs'][obs].keys():
                    o.debug = self.control_dict['obs'][obs]['debug']
                if 'variables' in self.control_dict['obs'][obs].keys():
                    o.variable_dict = self.control_dict['obs'][obs]['variables']
<<<<<<< HEAD
                if 'resample' in self.control_dict['obs'][obs].keys():
                    o.resample = self.control_dict['obs'][obs]['resample']
                if 'time_var' in self.control_dict['obs'][obs].keys():
                    o.time_var = self.control_dict['obs'][obs]['time_var']
                if 'ground_coordinate' in self.control_dict['obs'][obs].keys():
                    o.ground_coordinate = self.control_dict['obs'][obs]['ground_coordinate']
                o.open_obs(time_interval=time_interval)
=======
                if 'sat_type' in self.control_dict['obs'][obs].keys():
                    o.sat_type = self.control_dict['obs'][obs]['sat_type']
                if load_files:
                    if o.obs_type in ['sat_swath_sfc', 'sat_swath_clm', 'sat_grid_sfc',\
                                        'sat_grid_clm', 'sat_swath_prof']:
                        o.open_sat_obs(time_interval=time_interval)
                    else:
                        o.open_obs(time_interval=time_interval, control_dict=self.control_dict)
>>>>>>> 912b0737
                self.obs[o.label] = o


    def pair_data(self, time_interval=None):
        """Pair all observations and models in the analysis class
        (i.e., those listed in the input yaml file) together,
        populating the :attr:`paired` dict.

        Parameters
        __________
        time_interval (optional, default None) : [pandas.Timestamp, pandas.Timestamp]
            If not None, restrict pairing to datetime range spanned by time interval [start, end].


        Returns
        -------
        None
        """
        pairs = {}  # TODO: unused
        for model_label in self.models:
            mod = self.models[model_label]
            # Now we have the models we need to loop through the mapping table for each network and pair the data
            # each paired dataset will be output to a netcdf file with 'model_label_network.nc'
            for obs_to_pair in mod.mapping.keys():
                # get the variables to pair from the model data (ie don't pair all data)
                keys = [key for key in mod.mapping[obs_to_pair].keys()]
                obs_vars = [mod.mapping[obs_to_pair][key] for key in keys]
                if mod.variable_dict is not None:
                    mod_vars = [key for key in mod.variable_dict.keys()]
                else:
                    mod_vars = []
                
                # unstructured grid check - lon/lat variables should be explicitly added 
                # in addition to comparison variables
                if mod.obj.attrs.get("mio_scrip_file", False):
                    lonlat_list = [ 'lon', 'lat', 'longitude', 'latitude', 'Longitude', 'Latitude' ]
                    for ll in lonlat_list:
                        if ll in mod.obj.data_vars:
                            keys += [ll]
                if mod.variable_dict is not None:
                    model_obj = mod.obj[keys+mod_vars]
                else:
                    model_obj = mod.obj[keys]
                ## TODO:  add in ability for simple addition of variables from

                # simplify the objs object with the correct mapping variables
                obs = self.obs[obs_to_pair]

                # pair the data
                # if pt_sfc (surface point network or monitor)
                if obs.obs_type.lower() == 'pt_sfc':
                    # convert this to pandas dataframe unless already done because second time paired this obs
                    if not isinstance(obs.obj, pd.DataFrame):
                        obs.obs_to_df()
                    #Check if z dim is larger than 1. If so select, the first level as all models read through 
                    #MONETIO will be reordered such that the first level is the level nearest to the surface.
                    try:
                        if model_obj.sizes['z'] > 1:
                            # Select only the surface values to pair with obs.
                            model_obj = model_obj.isel(z=0).expand_dims('z',axis=1)
                    except KeyError as e:
                        raise Exception("MONET requires an altitude dimension named 'z'") from e
                    # now combine obs with
                    paired_data = model_obj.monet.combine_point(obs.obj, radius_of_influence=mod.radius_of_influence, suffix=mod.label)
                    if self.debug:
                        print('After pairing: ', paired_data)
                    # this outputs as a pandas dataframe.  Convert this to xarray obj
                    p = pair()
                    p.obs = obs.label
                    p.model = mod.label
                    p.model_vars = keys
                    p.obs_vars = obs_vars
                    p.filename = '{}_{}.nc'.format(p.obs, p.model)
                    p.obj = paired_data.monet._df_to_da()
                    label = "{}_{}".format(p.obs, p.model)
                    self.paired[label] = p
                    p.obj = p.fix_paired_xarray(dset=p.obj)
                    # write_util.write_ncf(p.obj,p.filename) # write out to file
                    
                # if aircraft (aircraft observation)
                elif obs.obs_type.lower() == 'aircraft':
                    from .util.tools import vert_interp
                    # convert this to pandas dataframe unless already done because second time paired this obs
                    if not isinstance(obs.obj, pd.DataFrame):
                        obs.obj = obs.obj.to_dataframe()
                    
                    #drop any variables where coords NaN
                    obs.obj = obs.obj.reset_index().dropna(subset=['pressure_obs','latitude','longitude']).set_index('time')
                    
                    # do the facy trick to convert to get something useful for MONET
                    # this converts to dimensions of x and y
                    # you may want to make pressure / msl a coordinate too
                    new_ds_obs = obs.obj.rename_axis('time_obs').reset_index().monet._df_to_da().set_coords(['time_obs','pressure_obs'])
                    
                    #Nearest neighbor approach to find closest grid cell to each point.
                    ds_model = m.util.combinetool.combine_da_to_da(model_obj,new_ds_obs,merge=False)
                    #Interpolate based on time in the observations
                    ds_model = ds_model.interp(time=ds_model.time_obs.squeeze())
                    
                    paired_data = vert_interp(ds_model,obs.obj,keys+mod_vars)
                    print('After pairing: ', paired_data)
                    # this outputs as a pandas dataframe.  Convert this to xarray obj
                    p = pair()
                    p.type = 'aircraft'
                    p.radius_of_influence = None
                    p.obs = obs.label
                    p.model = mod.label
                    p.model_vars = keys
                    p.obs_vars = obs_vars
                    p.filename = '{}_{}.nc'.format(p.obs, p.model)
                    p.obj = paired_data.set_index('time').to_xarray().expand_dims('x').transpose('time','x')
                    label = "{}_{}".format(p.obs, p.model)
                    self.paired[label] = p
                    # write_util.write_ncf(p.obj,p.filename) # write out to file
                
                # If mobile surface data or single ground site surface data
                elif obs.obs_type.lower() == 'mobile' or obs.obs_type.lower() == 'ground':
                    from .util.tools import mobile_and_ground_pair
                    # convert this to pandas dataframe unless already done because second time paired this obs
                    if not isinstance(obs.obj, pd.DataFrame):
                        obs.obj = obs.obj.to_dataframe()
                    
                    #drop any variables where coords NaN
                    obs.obj = obs.obj.reset_index().dropna(subset=['latitude','longitude']).set_index('time')
                    
                    # do the facy trick to convert to get something useful for MONET
                    # this converts to dimensions of x and y
                    # you may want to make pressure / msl a coordinate too
                    new_ds_obs = obs.obj.rename_axis('time_obs').reset_index().monet._df_to_da().set_coords(['time_obs'])
                    
                    #Nearest neighbor approach to find closest grid cell to each point.
                    ds_model = m.util.combinetool.combine_da_to_da(model_obj,new_ds_obs,merge=False)
                    #Interpolate based on time in the observations
                    ds_model = ds_model.interp(time=ds_model.time_obs.squeeze())
                    
                    paired_data = mobile_and_ground_pair(ds_model,obs.obj,keys+mod_vars)
                    print('After pairing: ', paired_data)
                    # this outputs as a pandas dataframe.  Convert this to xarray obj
                    p = pair()
                    if obs.obs_type.lower() == 'mobile':
                        p.type = 'mobile'
                    elif obs.obs_type.lower() == 'ground':
                        p.type = 'ground'
                    p.radius_of_influence = None
                    p.obs = obs.label
                    p.model = mod.label
                    p.model_vars = keys
                    p.obs_vars = obs_vars
                    p.filename = '{}_{}.nc'.format(p.obs, p.model)
                    p.obj = paired_data.set_index('time').to_xarray().expand_dims('x').transpose('time','x')
                    label = "{}_{}".format(p.obs, p.model)
                    self.paired[label] = p
                
                # TODO: add other network types / data types where (ie flight, satellite etc)
                # if sat_swath_clm (satellite l2 column products)
                elif obs.obs_type.lower() == 'sat_swath_clm':
                    
                    if obs.label == 'omps_nm':
                        
                        from .util import satellite_utilities as sutil
                        
                        #necessary observation index things 
                        #the along track coordinate dim sometimes needs to be time and other times an unassigned 'x'
                        obs.obj = obs.obj.swap_dims({'time':'x'})
                        if mod.apply_ak == True:
                            model_obj = mod.obj[keys+['pres_pa_mid','surfpres_pa']]
                            
                            paired_data = sutil.omps_nm_pairing_apriori(model_obj,obs.obj,keys)
                        else:
                            model_obj = mod.obj[keys+['dp_pa']]
                            paired_data = sutil.omps_nm_pairing(model_obj,obs.obj,keys)

                        paired_data = paired_data.where((paired_data.o3vmr > 0))
                        p = pair()
                        p.type = obs.obs_type
                        p.obs = obs.label
                        p.model = mod.label
                        p.model_vars = keys
                        p.obs_vars = obs_vars
                        p.obj = paired_data 
                        label = '{}_{}'.format(p.obs,p.model)
                        self.paired[label] = p
                # if sat_grid_clm (satellite l3 column products)
                elif obs.obs_type.lower() == 'sat_grid_clm':
                    if obs.label == 'omps_l3':
                        from .util import satellite_utilities as sutil
                        # trim obs array to only data within analysis window
                        obs_dat = obs.obj.sel(time=slice(self.start_time.date(),self.end_time.date())).copy()
                        model_obsgrid = sutil.omps_l3_daily_o3_pairing(mod.obj,obs_dat,'o3vmr')
                        # combine model and observations into paired dataset
                        obs_dat['o3vmr'] = (['time','x','y'],model_obsgrid.sel(time=slice(self.start_time.date(),self.end_time.date())).data)
                        p = pair()
                        p.type = obs.obs_type
                        p.obs = obs.label
                        p.model = mod.label
                        p.model_vars = keys
                        p.obs_vars = obs_vars
                        p.obj = obs_dat
                        label = '{}_{}'.format(p.obs,p.model)
                        self.paired[label] = p
    def concat_pairs(self):
        """Read and concatenate all observation and model time interval pair data,
        populating the :attr:`paired` dict.

        Returns
        -------
        None
        """
        pass
    
    ### TODO: Create the plotting driver (most complicated one)
    # def plotting(self):
    def plotting(self):
        """Cycle through all the plotting groups (e.g., plot_grp1) listed in 
        the input yaml file and create the plots.
        
        This routine loops over all the domains and
        model/obs pairs specified in the plotting group (``.control_dict['plots']``)
        for all the variables specified in the mapping dictionary listed in 
        :attr:`paired`.

        Creates plots stored in the file location specified by output_dir
        in the analysis section of the yaml file.

        Returns
        -------
        None
        """
        import matplotlib.pyplot as plt
<<<<<<< HEAD

        from .plots import surfplots as splots, savefig #Added similar line for aircraftplots qzr, see next line
        from .plots import aircraftplots as airplots #qzr++
=======
        pair_keys = list(self.paired.keys())
        if self.paired[pair_keys[0]].type.lower() == 'pt_sfc':
            from .plots import surfplots as splots,savefig
        else:
            from .plots import satplots as splots,savefig
>>>>>>> 912b0737

        # Disable figure count warning
        initial_max_fig = plt.rcParams["figure.max_open_warning"]
        plt.rcParams["figure.max_open_warning"] = 0

        # first get the plotting dictionary from the yaml file
        plot_dict = self.control_dict['plots']
        # Calculate any items that do not need to recalculate each loop.
        startdatename = str(datetime.datetime.strftime(self.start_time, '%Y-%m-%d_%H'))
        enddatename = str(datetime.datetime.strftime(self.end_time, '%Y-%m-%d_%H'))
        # now we are going to loop through each plot_group (note we can have multiple plot groups)
        # a plot group can have
        #     1) a singular plot type
        #     2) multiple paired datasets or model datasets depending on the plot type
        #     3) kwargs for creating the figure ie size and marker (note the default for obs is 'x')

        # Loop through the plot_dict items
        for grp, grp_dict in plot_dict.items():
            
            # Read the interquartile_style argument (for vertprofile plot type) if it exists
            if grp_dict.get('type') == 'vertprofile':
                interquartile_style = grp_dict.get('data_proc', {}).get('interquartile_style', 'shading')
            else:
                interquartile_style = None

            pair_labels = grp_dict['data']
            # Get the plot type
            plot_type = grp_dict['type']

<<<<<<< HEAD
        
        ##for grp, grp_dict in plot_dict.items():
            ##pair_labels = grp_dict['data']
            # get the plot type
            ##plot_type = grp_dict['type']

          
=======
            #read-in special settings for multi-boxplot
            if plot_type == 'multi_boxplot':
                region_name = grp_dict['region_name'] 
                region_list = grp_dict['region_list']
                model_name_list = grp_dict['model_name_list']     
>>>>>>> 912b0737

            # first get the observational obs labels
            pair1 = self.paired[list(self.paired.keys())[0]]
            obs_vars = pair1.obs_vars
            obs_type = pair1.type
            # loop through obs variables
            for obsvar in obs_vars:
                # Loop also over the domain types. So can easily create several overview and zoomed in plots.
                domain_types = grp_dict['domain_type']
                domain_names = grp_dict['domain_name']
                for domain in range(len(domain_types)):
                    domain_type = domain_types[domain]
                    domain_name = domain_names[domain]

                    # Then loop through each of the pairs to add to the plot.
                    for p_index, p_label in enumerate(pair_labels):
                        p = self.paired[p_label]
                        # find the pair model label that matches the obs var
                        index = p.obs_vars.index(obsvar)
                        modvar = p.model_vars[index]

                        # Adjust the modvar as done in pairing script, if the species name in obs and model are the same.
                        if obsvar == modvar:
                            modvar = modvar + '_new'
                            
                        # for pt_sfc data, convert to pandas dataframe, format, and trim
                        if obs_type == 'pt_sfc':
                            # convert to dataframe
                            pairdf_all = p.obj.to_dataframe(dim_order=["time", "x"])
                            # Select only the analysis time window.
                            pairdf_all = pairdf_all.loc[self.start_time : self.end_time]
                        
                        # keep data in xarray, fix formatting, and trim
                        elif obs_type in ["sat_swath_sfc", "sat_swath_clm", 
                                                                        "sat_grid_sfc", "sat_grid_clm", 
                                                                        "sat_swath_prof"]:
                             # convert index to time; setup for sat_swath_clm
                            
                            if 'time' not in p.obj.dims and obs_type == 'sat_swath_clm':
                                
                                pairdf_all = p.obj.swap_dims({'x':'time'})
                            # squash lat/lon dimensions into single dimension
                            elif obs_type == 'sat_grid_clm':
                                pairdf_all = p.obj.stack(ll=['x','y'])
                                pairdf_all = pairdf_all.rename_dims({'ll':'y'})
                            else:
                                pairdf_all = p.obj
                            # Select only the analysis time window.
                            pairdf_all = pairdf_all.sel(time=slice(self.start_time,self.end_time))
                            
                        # Determine the default plotting colors.
                        if 'default_plot_kwargs' in grp_dict.keys():
                            if self.models[p.model].plot_kwargs is not None:
                                plot_dict = {**grp_dict['default_plot_kwargs'], **self.models[p.model].plot_kwargs}
                            else:
                                plot_dict = {**grp_dict['default_plot_kwargs'], **splots.calc_default_colors(p_index)}
                            obs_dict = grp_dict['default_plot_kwargs']
                        else:
                            if self.models[p.model].plot_kwargs is not None:
                                plot_dict = self.models[p.model].plot_kwargs.copy()
                            else:
                                plot_dict = splots.calc_default_colors(p_index).copy()
                            obs_dict = None

                        # Determine figure_kwargs and text_kwargs
                        if 'fig_kwargs' in grp_dict.keys():
                            fig_dict = grp_dict['fig_kwargs']
                        else:
                            fig_dict = None
                        if 'text_kwargs' in grp_dict.keys():
                            text_dict = grp_dict['text_kwargs']
                        else:
                            text_dict = None

                        # Read in some plotting specifications stored with observations.
                        if self.obs[p.obs].variable_dict is not None:
                            if obsvar in self.obs[p.obs].variable_dict.keys():
                                obs_plot_dict = self.obs[p.obs].variable_dict[obsvar].copy()
                            else:
                                obs_plot_dict = {}
                        else:
                            obs_plot_dict = {}

                        # Specify ylabel if noted in yaml file.
                        if 'ylabel_plot' in obs_plot_dict.keys():
                            use_ylabel = obs_plot_dict['ylabel_plot']
                        else:
                            use_ylabel = None

                        # Determine if set axis values or use defaults
                        if grp_dict['data_proc']['set_axis'] == True:
                            if obs_plot_dict:  # Is not null
                                set_yaxis = True
                            else:
                                print('Warning: variables dict for ' + obsvar + ' not provided, so defaults used')
                                set_yaxis = False
                        else:
                            set_yaxis = False

                        # Determine to calculate mean values or percentile
                        if 'percentile_opt' in obs_plot_dict.keys():
                            use_percentile = obs_plot_dict['percentile_opt']
                        else:
                            use_percentile = None

                        

                        # Determine outname
                        outname = "{}.{}.{}.{}.{}.{}.{}".format(grp, plot_type, obsvar, startdatename, enddatename, domain_type, domain_name)

                        # Query selected points if applicable
                        if domain_type != 'all':
                            pairdf_all.query(domain_type + ' == ' + '"' + domain_name + '"', inplace=True)
                        
                        # Query with filter options
                        if 'filter_dict' in grp_dict['data_proc'] and 'filter_string' in grp_dict['data_proc']:
                            raise Exception("""For plot group: {}, only one of filter_dict and filter_string can be specified.""".format(grp))
                        elif 'filter_dict' in grp_dict['data_proc']:
                            filter_dict = grp_dict['data_proc']['filter_dict']
                            for column in filter_dict.keys():
                                filter_vals = filter_dict[column]['value']
                                filter_op = filter_dict[column]['oper']
                                if filter_op == 'isin':
                                    pairdf_all.query(f'{column} == {filter_vals}', inplace=True)
                                elif filter_op == 'isnotin':
                                    pairdf_all.query(f'{column} != {filter_vals}', inplace=True)
                                else:
                                    pairdf_all.query(f'{column} {filter_op} {filter_vals}', inplace=True)
                        elif 'filter_string' in grp_dict['data_proc']:
                            pairdf_all.query(grp_dict['data_proc']['filter_string'], inplace=True)

                        # Drop sites with greater than X percent NAN values
                        if 'rem_obs_by_nan_pct' in grp_dict['data_proc']:
                            grp_var = grp_dict['data_proc']['rem_obs_by_nan_pct']['group_var']
                            pct_cutoff = grp_dict['data_proc']['rem_obs_by_nan_pct']['pct_cutoff']
                            
                            if grp_dict['data_proc']['rem_obs_by_nan_pct']['times'] == 'hourly':
                                # Select only hours at the hour
                                hourly_pairdf_all = pairdf_all.reset_index().loc[pairdf_all.reset_index()['time'].dt.minute==0,:]
                                
                                # calculate total obs count, obs count with nan removed, and nan percent for each group
                                grp_fullcount = hourly_pairdf_all[[grp_var,obsvar]].groupby(grp_var).size().rename({0:obsvar})
                                grp_nonan_count = hourly_pairdf_all[[grp_var,obsvar]].groupby(grp_var).count() # counts only non NA values    
                            else: 
                                # calculate total obs count, obs count with nan removed, and nan percent for each group
                                grp_fullcount = pairdf_all[[grp_var,obsvar]].groupby(grp_var).size().rename({0:obsvar})
                                grp_nonan_count = pairdf_all[[grp_var,obsvar]].groupby(grp_var).count() # counts only non NA values  
                                
                            grp_pct_nan = 100 - grp_nonan_count.div(grp_fullcount,axis=0)*100

                            # make list of sites meeting condition and select paired data by this by this
                            grp_select = grp_pct_nan.query(obsvar + ' < ' + str(pct_cutoff)).reset_index()
                            pairdf_all = pairdf_all.loc[pairdf_all[grp_var].isin(grp_select[grp_var].values)]

                        # Drop NaNs if using pandas 
                        if obs_type == 'pt_sfc':
                            if grp_dict['data_proc']['rem_obs_nan'] == True:
                                # I removed drop=True in reset_index in order to keep 'time' as a column.
                                pairdf = pairdf_all.reset_index().dropna(subset=[modvar, obsvar])
                            else:
                                pairdf = pairdf_all.reset_index().dropna(subset=[modvar])
                        elif obs_type in  ["sat_swath_sfc", "sat_swath_clm", 
                                                                        "sat_grid_sfc", "sat_grid_clm", 
                                                                        "sat_swath_prof"]: 
                            # xarray doesn't need nan drop because its math operations seem to ignore nans
                            pairdf = pairdf_all
                        else:
                            print('Warning: set rem_obs_nan = True for regulatory metrics') 
                            pairdf = pairdf_all.reset_index().dropna(subset=[modvar])

                        # JianHe: do we need provide a warning if pairdf is empty (no valid obsdata) for specific subdomain?
                        # MEB: pairdf.empty fails for data left in xarray format. isnull format works.
                        if pairdf[obsvar].isnull().all():
                            print('Warning: no valid obs found for '+domain_name)
                            continue

                        # JianHe: Determine if calculate regulatory values
                        cal_reg = obs_plot_dict.get('regulatory', False)

                        if cal_reg:
                            # Reset use_ylabel for regulatory calculations
                            if 'ylabel_reg_plot' in obs_plot_dict.keys():
                                use_ylabel = obs_plot_dict['ylabel_reg_plot']
                            else:
                                use_ylabel = None

                            df2 = (
                                pairdf.copy()
                                .groupby("siteid")
                                .resample('H', on='time_local')
                                .mean()
                                .reset_index()
                            )

                            if obsvar == 'PM2.5':  
                                pairdf_reg = splots.make_24hr_regulatory(df2,[obsvar,modvar]).rename(index=str,columns={obsvar+'_y':obsvar+'_reg',modvar+'_y':modvar+'_reg'})
                            elif obsvar == 'OZONE':
                                pairdf_reg = splots.make_8hr_regulatory(df2,[obsvar,modvar]).rename(index=str,columns={obsvar+'_y':obsvar+'_reg',modvar+'_y':modvar+'_reg'})
                            else:
                                print('Warning: no regulatory calculations found for ' + obsvar + '. Skipping plot.')
                                del df2
                                continue
                            del df2
                            if len(pairdf_reg[obsvar+'_reg']) == 0:
                                print('No valid data for '+obsvar+'_reg. Skipping plot.')
                                continue
                            else:
                                # Reset outname for regulatory options
                                outname = "{}.{}.{}.{}.{}.{}.{}".format(grp, plot_type, obsvar+'_reg', startdatename, enddatename, domain_type, domain_name)
                        else:
                            pairdf_reg = None

                        if plot_type.lower() == 'spatial_bias': 
                            if use_percentile is None:
                                outname = outname+'.mean'
                            else:
                                outname = outname+'.p'+'{:02d}'.format(use_percentile) 

                        if self.output_dir is not None:
                            outname = self.output_dir + '/' + outname  # Extra / just in case.

                        # Types of plots
                        if plot_type.lower() == 'timeseries':
                            if set_yaxis == True:
                                if all(k in obs_plot_dict for k in ('vmin_plot', 'vmax_plot')):
                                    vmin = obs_plot_dict['vmin_plot']
                                    vmax = obs_plot_dict['vmax_plot']
                                else:
                                    print('Warning: vmin_plot and vmax_plot not specified for ' + obsvar + ', so default used.')
                                    vmin = None
                                    vmax = None
                            else:
                                vmin = None
                                vmax = None
                            # Select time to use as index.
                            pairdf = pairdf.set_index(grp_dict['data_proc']['ts_select_time'])
<<<<<<< HEAD
                            # Specify ts_avg_window if noted in yaml file. #qzr++
                            if 'ts_avg_window' in grp_dict['data_proc'].keys():
                                a_w = grp_dict['data_proc']['ts_avg_window']
                            else:
                                a_w = None

                            #Steps needed to subset paired df if secondary y-axis (altitude_variable) limits are provided, 
                            #ELSE: make_timeseries from surfaceplots.py plots the whole df by default
                            #Edit below to accomodate 'ground' or 'mobile' where altitude_yax2 is not needed for timeseries
                            altitude_yax2 = grp_dict['data_proc'].get('altitude_yax2', {})

                            # Extract vmin_y2 and vmax_y2 from filter_dict
                            # Check if 'filter_dict' exists and 'altitude' is a key in filter_criteria
                            # Extract vmin_y2 and vmax_y2 from filter_dict
                            #Better structure for filter_dict (min and max secondary axis) to be optional below
                            filter_criteria = (
                                altitude_yax2.get('filter_dict', None)
                                if isinstance(altitude_yax2, dict)
                                else None
                            )
                            
                            
                            if filter_criteria and 'altitude' in filter_criteria:
                                vmin_y2, vmax_y2 = filter_criteria['altitude']['value']
                            elif filter_criteria is None:
                                vmin_y2 = pairdf['altitude'].min()
                                vmax_y2 = pairdf['altitude'].max()
                            else:
                                vmin_y2 = vmax_y2 = None

                                
                            # Check if filter_criteria exists and is not None (Subset the data based on filter criteria if provided)
                            if filter_criteria:
                                for column, condition in filter_criteria.items():
                                    operation = condition['oper']
                                    value = condition['value']
                                    
                                    if operation == "between" and isinstance(value, list) and len(value) == 2:
                                        pairdf = pairdf[pairdf[column].between(vmin_y2, vmax_y2)]
                            #Debug
                            #print(f"vmin_y2: {vmin_y2}, vmax_y2: {vmax_y2}")
                            #print(pairdf['altitude'].min(), pairdf['altitude'].max())


                          
                            #vmin2 and vmax2 approach commented out to subset paired df as per secondary y-axis limits
                            ##vmin2 = grp_dict['data_proc'].get('vmin2', None)
                            ##vmax2 = grp_dict['data_proc'].get('vmax2', None)
                            # Subset the data based on vmin2 and vmax2 if provided
                            ##if vmin2 is not None and vmax2 is not None:
                              ##  altitude_variable = grp_dict['data_proc']['altitude_variable']
                              ## pairdf = pairdf[(pairdf[altitude_variable] >= vmin2) & (pairdf[altitude_variable] <= vmax2)]

                            # Now proceed wit plotting, call the make_timeseries function with the subsetted pairdf (if vmin2 and vmax2 are not nOne) otherwise whole df                                 
=======
                            # Specify ts_avg_window if noted in yaml file. 
                            if 'ts_avg_window' in grp_dict['data_proc'].keys():
                                a_w = grp_dict['data_proc']['ts_avg_window']
                            else:
                                a_w = None  
>>>>>>> 912b0737
                            if p_index == 0:
                                # First plot the observations.
                                ax = splots.make_timeseries(
                                    pairdf,
                                    pairdf_reg,
                                    column=obsvar,
                                    label=p.obs,
                                    avg_window=a_w,
                                    ylabel=use_ylabel,
                                    vmin=vmin,
                                    vmax=vmax,
                                    domain_type=domain_type,
                                    domain_name=domain_name,
                                    plot_dict=obs_dict,
                                    fig_dict=fig_dict,
                                    text_dict=text_dict,
                                    debug=self.debug
                                )
                            # For all p_index plot the model.
                            ax = splots.make_timeseries(
                                pairdf,
                                pairdf_reg,
                                column=modvar,
                                label=p.model,
                                ax=ax,
                                avg_window=a_w,
                                ylabel=use_ylabel,
                                vmin=vmin,
                                vmax=vmax,
                                domain_type=domain_type,
                                domain_name=domain_name,
                                plot_dict=plot_dict,
                                text_dict=text_dict,
                                debug=self.debug
                            )

                            # Extract text_kwargs from the appropriate plot group
                            text_kwargs = grp_dict.get('text_kwargs', {'fontsize': 20})  # Default to fontsize 20 if not defined                            

                            # At the end save the plot.
                            if p_index == len(pair_labels) - 1:
                                # Adding Altitude variable as secondary y-axis to timeseries (for, model vs aircraft) qzr++
                                if 'altitude_yax2' in grp_dict['data_proc'] and 'altitude_variable' in grp_dict['data_proc']['altitude_yax2']:
                                    altitude_yax2 = grp_dict['data_proc']['altitude_yax2']
                                    ax = airplots.add_yax2_altitude(ax, pairdf, altitude_yax2, text_kwargs, vmin_y2, vmax_y2)
                                savefig(outname + '.png', logo_height=150)
                                del (ax, fig_dict, plot_dict, text_dict, obs_dict, obs_plot_dict)  # Clear axis for next plot.
                                
                            # At the end save the plot.
                            ##if p_index == len(pair_labels) - 1:
                                #Adding Altitude variable as secondary y-axis to timeseries (for, model vs aircraft) qzr++
                                
                                #Older approach without 'altitude_yax2' control list in YAML now commented out
                                ##if grp_dict['data_proc'].get('altitude_variable'):
                                  ##  altitude_variable = grp_dict['data_proc']['altitude_variable']
                                  ##  altitude_ticks = grp_dict['data_proc'].get('altitude_ticks', 1000)  # Get altitude tick interval from YAML or default to 1000
                                  ##  ax = airplots.add_yax2_altitude(ax, pairdf, altitude_variable, altitude_ticks, text_kwargs)
                                ##savefig(outname + '.png', logo_height=150)
                                ##del (ax, fig_dict, plot_dict, text_dict, obs_dict, obs_plot_dict) #Clear axis for next plot.
                                
                        #qzr++ Added vertprofile plotype for aircraft vs model comparisons         
                        elif plot_type.lower() == 'vertprofile':
                            if set_yaxis == True:
                                if all(k in obs_plot_dict for k in ('vmin_plot', 'vmax_plot')):
                                    vmin = obs_plot_dict['vmin_plot']
                                    vmax = obs_plot_dict['vmax_plot']
                                else:
                                    print('Warning: vmin_plot and vmax_plot not specified for ' + obsvar + ', so default used.')
                                    vmin = None
                                    vmax = None
                            else:
                                vmin = None
                                vmax = None
                            # Select altitude variable from the .yaml file
                            altitude_variable = grp_dict['altitude_variable']
                            # Define the bins for binning the altitude
                            bins = grp_dict['vertprofile_bins']
                            if p_index == 0:
                                # First plot the observations.
                                ax = airplots.make_vertprofile(
                                    pairdf,
                                    column=obsvar,
                                    label=p.obs,
                                    bins=bins,
                                    altitude_variable=altitude_variable,
                                    ylabel=use_ylabel,
                                    vmin=vmin,
                                    vmax=vmax,
                                    domain_type=domain_type,
                                    domain_name=domain_name,
                                    plot_dict=obs_dict,
                                    fig_dict=fig_dict,
                                    text_dict=text_dict,
                                    debug=self.debug,
                                    interquartile_style=interquartile_style 
                            )
                            
                            # For all p_index plot the model.
                            ax = airplots.make_vertprofile(
                                pairdf,
                                column=modvar,
                                label=p.model,
                                ax=ax,
                                bins=bins,
                                altitude_variable=altitude_variable,
                                ylabel=use_ylabel,
                                vmin=vmin,
                                vmax=vmax,
                                domain_type=domain_type,
                                domain_name=domain_name,
                                plot_dict=plot_dict,
                                text_dict=text_dict,
                                debug=self.debug,
                                interquartile_style=interquartile_style 
                            )
                            
                            
                            # At the end save the plot.
                            if p_index == len(pair_labels) - 1:
                                savefig(outname + '.png', logo_height=150)
<<<<<<< HEAD
                                del (ax, fig_dict, plot_dict, text_dict, obs_dict, obs_plot_dict) # Clear axis for next plot.

                        
                        elif plot_type.lower() == 'violin':
                            if set_yaxis:
                                if all(k in obs_plot_dict for k in ('vmin_plot', 'vmax_plot')):
                                    vmin = obs_plot_dict['vmin_plot']
                                    vmax = obs_plot_dict['vmax_plot']
                                else:
                                    print('Warning: vmin_plot and vmax_plot not specified for ' + obsvar + ', so default used.')
                                    vmin = None
                                    vmax = None
                            else:
                                vmin = None
                                vmax = None
                            
                            # Initialize the combined DataFrame for violin plots and labels/colors list
                            if p_index == 0:
                                comb_violin = pd.DataFrame()
                                label_violin = []

                                                       
                            # Define a default color for observations
                            default_obs_color = 'gray'  # Default color for observations
                            
                            # Inside your loop for processing each pair
                            obs_label = p.obs
                            model_label = p.model
                            
                            # Retrieve plot_kwargs for observation
                            if hasattr(self.obs[p.obs], 'plot_kwargs') and self.obs[p.obs].plot_kwargs is not None:
                                obs_dict = self.obs[p.obs].plot_kwargs
                            else:
                                obs_dict = {'color': default_obs_color}
                            
                            # Retrieve plot_kwargs for the model
                            model_dict = self.models[p.model].plot_kwargs if self.models[p.model].plot_kwargs is not None else {'color': 'blue'} # Fallback color for models, in case it's missing
                            
                            # Call calculate_violin for observation data
                            if p_index ==0:
                                comb_violin, label_violin = airplots.calculate_violin(
                                    df=pairdf,
                                    column=obsvar,
                                    label=obs_label,
                                    plot_dict=obs_dict,
                                    comb_violin=comb_violin,
                                    label_violin=label_violin
                                )
                            
                            # Call calculate_violin for model data
                            comb_violin, label_violin = airplots.calculate_violin(
                                df=pairdf,
                                column=modvar,
                                label=model_label,
                                plot_dict=model_dict,
                                comb_violin=comb_violin,
                                label_violin=label_violin
                            )

                            
                            # For the last pair, create the violin plot
                            if p_index == len(pair_labels) - 1:
                                airplots.make_violin_plot(
                                    comb_violin=comb_violin,
                                    label_violin=label_violin,
                                    ylabel=use_ylabel,
                                    vmin=vmin,
                                    vmax=vmax,
                                    outname=outname,
                                    domain_type=domain_type,
                                    domain_name=domain_name,
                                    fig_dict=fig_dict,
                                    text_dict=text_dict,
                                    debug=self.debug
                                )
                            
                            # Clear the variables for the next plot if needed
                            if p_index == len(pair_labels) - 1:
                                del (comb_violin, label_violin, fig_dict, plot_dict, text_dict, obs_dict, obs_plot_dict)

                        

                        elif plot_type.lower() == 'scatter_density':
                            scatter_density_config = grp_dict

                            
                            # Extract relevant parameters from the configuration
                            color_map = scatter_density_config.get('color_map', 'viridis')
                            fill = scatter_density_config.get('fill', False)
                            print(f"Value of fill after reading from scatter_density_config: {fill}") #Debugging

                            
                            vmin_x = scatter_density_config.get('vmin_x', None)
                            vmax_x = scatter_density_config.get('vmax_x', None)
                            vmin_y = scatter_density_config.get('vmin_y', None)
                            vmax_y = scatter_density_config.get('vmax_y', None)
                                                    
                            # Accessing the correct model and observation configuration/labels/variables
                            model_label = p.model
                            obs_label = p.obs
                            
                            try:
                                mapping = self.control_dict['model'][model_label]['mapping'][obs_label]
                            except KeyError:
                                print(f"Error: Mapping not found for model label '{model_label}' with observation label '{obs_label}' in scatter_density plot")
                                continue  # Skip this iteration if mapping is not found
                            
                            obs_config = self.control_dict['obs'][obs_label]['variables'] # Accessing the correct observation configuration

                            
                            # Extract ylabel_plot for units extraction
                            ylabel_plot = obs_config.get(obsvar, {}).get('ylabel_plot', f"{obsvar} (units)")
                            title = ylabel_plot
                            units = ylabel_plot[ylabel_plot.find("(")+1 : ylabel_plot.find(")")]
                            xlabel = f"Model {modvar} ({units})"
                            ylabel = f"Observation {obsvar} ({units})"

                            

                            
                            # Exclude keys from kwargs that are being passed explicitly
                            excluded_keys = ['color_map', 'fill', 'vmin_x', 'vmax_x', 'vmin_y', 'vmax_y', 'xlabel', 'ylabel', 'title', 'data']
                            kwargs = {key: value for key, value in scatter_density_config.items() if key not in excluded_keys}
                            if 'shade_lowest' in kwargs:
                                kwargs['thresh'] = 0
                                del kwargs['shade_lowest']



                            
                            # Create the scatter density plot
                            print(f"Processing scatter density plot for model '{model_label}' and observation '{obs_label}'...")
                            ax = airplots.make_scatter_density_plot(
                                pairdf,
                                mod_var=modvar,
                                obs_var=obsvar,
                                color_map=color_map,
                                xlabel=xlabel,
                                ylabel=ylabel,
                                title=title,
                                fill=fill,
                                vmin_x=vmin_x,
                                vmax_x=vmax_x,
                                vmin_y=vmin_y,
                                vmax_y=vmax_y,
                                **kwargs                            
                            )

                            # Save the scatter density plot for the current pair immediately
                            outname_pair = f"{outname}_{obs_label}_vs_{model_label}.png"
                            print(f"Saving scatter density plot to {outname_pair}...")  # Debugging print statement
                            plt.savefig(outname_pair)
                            plt.close()  # Close the current figure
                            

                        
                        
                        
                        elif plot_type.lower() == 'boxplot':
=======
                                del (ax, fig_dict, plot_dict, text_dict, obs_dict, obs_plot_dict) #Clear axis for next plot.
                    
                     
                        if plot_type.lower() == 'boxplot':
>>>>>>> 912b0737
                            if set_yaxis == True:
                                if all(k in obs_plot_dict for k in ('vmin_plot', 'vmax_plot')):
                                    vmin = obs_plot_dict['vmin_plot']
                                    vmax = obs_plot_dict['vmax_plot']
                                else:
                                    print('Warning: vmin_plot and vmax_plot not specified for ' + obsvar + ', so default used.')
                                    vmin = None
                                    vmax = None
                            else:
                                vmin = None
                                vmax = None
                            # First for p_index = 0 create the obs box plot data array.
                            if p_index == 0:
                                comb_bx, label_bx = splots.calculate_boxplot(pairdf, pairdf_reg, column=obsvar,   
                                                                                       label=p.obs, plot_dict=obs_dict)
                            # Then add the models to this dataarray.
                            comb_bx, label_bx = splots.calculate_boxplot(pairdf, pairdf_reg, column=modvar, label=p.model,  
                                                                                    plot_dict=plot_dict, comb_bx=comb_bx,
                                                                                    label_bx=label_bx)
                            # For the last p_index make the plot.
                            if p_index == len(pair_labels) - 1:
                                splots.make_boxplot(
                                    comb_bx,
                                    label_bx,
                                    ylabel=use_ylabel,
                                    vmin=vmin,
                                    vmax=vmax,
                                    outname=outname,
                                    domain_type=domain_type,
                                    domain_name=domain_name,
                                    plot_dict=obs_dict,
                                    fig_dict=fig_dict,
                                    text_dict=text_dict,
                                    debug=self.debug
                                )
                                #Clear info for next plot.
                                del (comb_bx, label_bx, fig_dict, plot_dict, text_dict, obs_dict, obs_plot_dict)   
                        
                        elif plot_type.lower() == 'multi_boxplot':
                            if set_yaxis == True:
                                if all(k in obs_plot_dict for k in ('vmin_plot', 'vmax_plot')):
                                    vmin = obs_plot_dict['vmin_plot']
                                    vmax = obs_plot_dict['vmax_plot']
                                else:
                                    print('Warning: vmin_plot and vmax_plot not specified for ' + obsvar + ', so default used.')
                                    vmin = None
                                    vmax = None
                            else:
                                vmin = None
                                vmax = None
                            # First for p_index = 0 create the obs box plot data array.
                            if p_index == 0:
                                comb_bx, label_bx,region_bx = splots.calculate_multi_boxplot(pairdf, pairdf_reg,region_name=region_name, column=obsvar, 
                                                                             label=p.obs, plot_dict=obs_dict)
                            # Then add the models to this dataarray.
                            comb_bx, label_bx,region_bx = splots.calculate_multi_boxplot(pairdf, pairdf_reg, region_name= region_name,column=modvar, label=p.model,   
                                                                         plot_dict=plot_dict, comb_bx=comb_bx,
                                                                         label_bx=label_bx)

                            # For the last p_index make the plot.
                            if p_index == len(pair_labels) - 1:
                             
                                splots.make_multi_boxplot(
                                    comb_bx,
                                    label_bx,
                                    region_bx,  
                                    region_list = region_list,
                                    model_name_list=model_name_list,
                                    ylabel=use_ylabel,
                                    vmin=vmin,
                                    vmax=vmax,
                                    outname=outname,
                                    domain_type=domain_type,
                                    domain_name=domain_name,
                                    plot_dict=obs_dict,
                                    fig_dict=fig_dict,
                                    text_dict=text_dict,
                                    debug=self.debug
                                )
                                #Clear info for next plot.
                                del (comb_bx, label_bx,region_bx, fig_dict, plot_dict, text_dict, obs_dict, obs_plot_dict) 

                        elif plot_type.lower() == 'taylor':
                            if set_yaxis == True:
                                if 'ty_scale' in obs_plot_dict.keys():
                                    ty_scale = obs_plot_dict['ty_scale']
                                else:
                                    print('Warning: ty_scale not specified for ' + obsvar + ', so default used.')
                                    ty_scale = 1.5  # Use default
                            else:
                                ty_scale = 1.5  # Use default
                            if p_index == 0:
                                # Plot initial obs/model
                                dia = splots.make_taylor(
                                    pairdf,
                                    pairdf_reg,
                                    column_o=obsvar,
                                    label_o=p.obs,
                                    column_m=modvar,
                                    label_m=p.model,
                                    ylabel=use_ylabel,
                                    ty_scale=ty_scale,
                                    domain_type=domain_type,
                                    domain_name=domain_name,
                                    plot_dict=plot_dict,
                                    fig_dict=fig_dict,
                                    text_dict=text_dict,
                                    debug=self.debug
                                )
                            else:
                                # For the rest, plot on top of dia
                                dia = splots.make_taylor(
                                    pairdf,
                                    pairdf_reg,
                                    column_o=obsvar,
                                    label_o=p.obs,
                                    column_m=modvar,
                                    label_m=p.model,
                                    dia=dia,
                                    ylabel=use_ylabel,
                                    ty_scale=ty_scale,
                                    domain_type=domain_type,
                                    domain_name=domain_name,
                                    plot_dict=plot_dict,
                                    text_dict=text_dict,
                                    debug=self.debug
                                )
                            # At the end save the plot.
                            if p_index == len(pair_labels) - 1:
                                savefig(outname + '.png', logo_height=70)
                                del (dia, fig_dict, plot_dict, text_dict, obs_dict, obs_plot_dict) #Clear info for next plot.
                       

                        
                        
                        elif plot_type.lower() == 'spatial_bias':
                            if set_yaxis == True:
                                if 'vdiff_plot' in obs_plot_dict.keys():
                                    vdiff = obs_plot_dict['vdiff_plot']
                                else:
                                    print('Warning: vdiff_plot not specified for ' + obsvar + ', so default used.')
                                    vdiff = None
                            else:
                                vdiff = None
                            # p_label needs to be added to the outname for this plot
                            outname = "{}.{}".format(outname, p_label)
                            splots.make_spatial_bias(
                                pairdf,
                                pairdf_reg,
                                column_o=obsvar,
                                label_o=p.obs,
                                column_m=modvar,
                                label_m=p.model,
                                ylabel=use_ylabel,
                                ptile=use_percentile,
                                vdiff=vdiff,
                                outname=outname,
                                domain_type=domain_type,
                                domain_name=domain_name,
                                fig_dict=fig_dict,
                                text_dict=text_dict,
                                debug=self.debug
                            )
                        elif plot_type.lower() == 'gridded_spatial_bias':
                            splots.make_spatial_bias_gridded(
                                p.obj,
                                column_o=obsvar,
                                label_o=p.obs,
                                column_m=modvar,
                                label_m=p.model,
                                ylabel=use_ylabel,
                                #vdiff=vdiff,
                                outname=outname,
                                domain_type=domain_type,
                                domain_name=domain_name,
                                fig_dict=fig_dict,
                                text_dict=text_dict,
                                debug=self.debug
                                )    
                            del (fig_dict, plot_dict, text_dict, obs_dict, obs_plot_dict) #Clear info for next plot.
                        elif plot_type.lower() == 'spatial_bias_exceedance':
                            if cal_reg:
                                if set_yaxis == True:
                                    if 'vdiff_reg_plot' in obs_plot_dict.keys():
                                        vdiff = obs_plot_dict['vdiff_reg_plot']
                                    else:
                                        print('Warning: vdiff_reg_plot not specified for ' + obsvar + ', so default used.')
                                        vdiff = None
                                else:
                                    vdiff = None

                                # p_label needs to be added to the outname for this plot
                                outname = "{}.{}".format(outname, p_label)
                                splots.make_spatial_bias_exceedance(
                                    pairdf_reg,
                                    column_o=obsvar+'_reg',
                                    label_o=p.obs,
                                    column_m=modvar+'_reg',
                                    label_m=p.model,
                                    ylabel=use_ylabel,
                                    vdiff=vdiff,
                                    outname=outname,
                                    domain_type=domain_type,
                                    domain_name=domain_name,
                                    fig_dict=fig_dict,
                                    text_dict=text_dict,
                                    debug=self.debug
                                )
                                del (fig_dict, plot_dict, text_dict, obs_dict, obs_plot_dict) #Clear info for next plot.
                            else:
                                print('Warning: spatial_bias_exceedance plot only works when regulatory=True.')
                        # JianHe: need updates to include regulatory option for overlay plots
                        elif plot_type.lower() == 'spatial_overlay':
                            if set_yaxis == True:
                                if all(k in obs_plot_dict for k in ('vmin_plot', 'vmax_plot', 'nlevels_plot')):
                                    vmin = obs_plot_dict['vmin_plot']
                                    vmax = obs_plot_dict['vmax_plot']
                                    nlevels = obs_plot_dict['nlevels_plot']
                                elif all(k in obs_plot_dict for k in ('vmin_plot', 'vmax_plot')):
                                    vmin = obs_plot_dict['vmin_plot']
                                    vmax = obs_plot_dict['vmax_plot']
                                    nlevels = None
                                else:
                                    print('Warning: vmin_plot and vmax_plot not specified for ' + obsvar + ', so default used.')
                                    vmin = None
                                    vmax = None
                                    nlevels = None
                            else:
                                vmin = None
                                vmax = None
                                nlevels = None
                            #Check if z dim is larger than 1. If so select, the first level as all models read through 
                            #MONETIO will be reordered such that the first level is the level nearest to the surface.
                            # Create model slice and select time window for spatial plots
                            try:
                                self.models[p.model].obj.sizes['z']
                                if self.models[p.model].obj.sizes['z'] > 1: #Select only surface values.
                                    vmodel = self.models[p.model].obj.isel(z=0).expand_dims('z',axis=1).loc[
                                        dict(time=slice(self.start_time, self.end_time))] 
                                else:
                                    vmodel = self.models[p.model].obj.loc[dict(time=slice(self.start_time, self.end_time))]
                            except KeyError as e:
                                raise Exception("MONET requires an altitude dimension named 'z'") from e

                            # Determine proj to use for spatial plots
                            proj = splots.map_projection(self.models[p.model])
                            # p_label needs to be added to the outname for this plot
                            outname = "{}.{}".format(outname, p_label)
                            # For just the spatial overlay plot, you do not use the model data from the pair file
                            # So get the variable name again since pairing one could be _new.
                            # JianHe: only make overplay plots for non-regulatory variables for now
                            if not cal_reg:
                                splots.make_spatial_overlay(
                                    pairdf,
                                    vmodel,
                                    column_o=obsvar,
                                    label_o=p.obs,
                                    column_m=p.model_vars[index],
                                    label_m=p.model,
                                    ylabel=use_ylabel,
                                    vmin=vmin,
                                    vmax=vmax,
                                    nlevels=nlevels,
                                    proj=proj,
                                    outname=outname,
                                    domain_type=domain_type,
                                    domain_name=domain_name,
                                    fig_dict=fig_dict,
                                    text_dict=text_dict,
                                    debug=self.debug
                                )
                            else:
                                print('Warning: Spatial overlay plots are not available yet for regulatory metrics.')

                            del (fig_dict, plot_dict, text_dict, obs_dict, obs_plot_dict) #Clear info for next plot.

        # Restore figure count warning
        plt.rcParams["figure.max_open_warning"] = initial_max_fig

    def stats(self):
        """Calculate statistics specified in the input yaml file.
        
        This routine  loops over all the domains and model/obs pairs for all the variables 
        specified in the mapping dictionary listed in :attr:`paired`.
        
        Creates a csv file storing the statistics and optionally a figure 
        visualizing the table.

        Returns
        -------
        None
        """
        from .stats import proc_stats as proc_stats
        from .plots import surfplots as splots

        # first get the stats dictionary from the yaml file
        stat_dict = self.control_dict['stats']
        # Calculate general items
        startdatename = str(datetime.datetime.strftime(self.start_time, '%Y-%m-%d_%H'))
        enddatename = str(datetime.datetime.strftime(self.end_time, '%Y-%m-%d_%H'))
        stat_list = stat_dict['stat_list']
        # Determine stat_grp full name
        stat_fullname_ns = proc_stats.produce_stat_dict(stat_list=stat_list, spaces=False)
        stat_fullname_s = proc_stats.produce_stat_dict(stat_list=stat_list, spaces=True)
        pair_labels = stat_dict['data']

        # Determine rounding
        if 'round_output' in stat_dict.keys():
            round_output = stat_dict['round_output']
        else:
            round_output = 3

        # Then loop over all the observations
        # first get the observational obs labels
        pair1 = self.paired[list(self.paired.keys())[0]]
        obs_vars = pair1.obs_vars
        for obsvar in obs_vars:
            # Read in some plotting specifications stored with observations.
            if self.obs[pair1.obs].variable_dict is not None:
                if obsvar in self.obs[pair1.obs].variable_dict.keys():
                    obs_plot_dict = self.obs[pair1.obs].variable_dict[obsvar]
                else:
                    obs_plot_dict = {}
            else:
                obs_plot_dict = {}

            # JianHe: Determine if calculate regulatory values
            cal_reg = obs_plot_dict.get('regulatory', False)

            # Next loop over all of the domains.
            # Loop also over the domain types.
            domain_types = stat_dict['domain_type']
            domain_names = stat_dict['domain_name']
            for domain in range(len(domain_types)):
                domain_type = domain_types[domain]
                domain_name = domain_names[domain]

                # The tables and text files will be output at this step in loop.
                # Create an empty pandas dataarray.
                df_o_d = pd.DataFrame()
                # Determine outname
                if cal_reg:
                    outname = "{}.{}.{}.{}.{}.{}".format('stats', obsvar+'_reg', domain_type, domain_name, startdatename, enddatename)
                else:
                    outname = "{}.{}.{}.{}.{}.{}".format('stats', obsvar, domain_type, domain_name, startdatename, enddatename)

                # Determine plotting kwargs
                if 'output_table_kwargs' in stat_dict.keys():
                    out_table_kwargs = stat_dict['output_table_kwargs']
                else:
                    out_table_kwargs = None

                # Add Stat ID and FullName to pandas dictionary.
                df_o_d['Stat_ID'] = stat_list
                df_o_d['Stat_FullName'] = stat_fullname_ns

                # Specify title for stat plots. 
                if cal_reg:
                    if 'ylabel_reg_plot' in obs_plot_dict.keys():
                        title = obs_plot_dict['ylabel_reg_plot'] + ': ' + domain_type + ' ' + domain_name
                    else:
                        title = obsvar + '_reg: ' + domain_type + ' ' + domain_name
                else:
                    if 'ylabel_plot' in obs_plot_dict.keys():
                        title = obs_plot_dict['ylabel_plot'] + ': ' + domain_type + ' ' + domain_name
                    else:
                        title = obsvar + ': ' + domain_type + ' ' + domain_name

                # Finally Loop through each of the pairs
                for p_label in pair_labels:
                    p = self.paired[p_label]
                    # Create an empty list to store the stat_var
                    p_stat_list = []

                    # Loop through each of the stats
                    for stat_grp in stat_list:

                        # find the pair model label that matches the obs var
                        index = p.obs_vars.index(obsvar)
                        modvar = p.model_vars[index]

                        # Adjust the modvar as done in pairing script, if the species name in obs and model are the same.
                        if obsvar == modvar:
                            modvar = modvar + '_new'

                        # convert to dataframe
                        pairdf_all = p.obj.to_dataframe(dim_order=["time", "x"])

                        # Select only the analysis time window.
                        pairdf_all = pairdf_all.loc[self.start_time : self.end_time]

                        # Query selected points if applicable
                        if domain_type != 'all':
                            pairdf_all.query(domain_type + ' == ' + '"' + domain_name + '"', inplace=True)
                        
                        # Query with filter options
                        if 'data_proc' in stat_dict:
                            if 'filter_dict' in stat_dict['data_proc'] and 'filter_string' in stat_dict['data_proc']:
                                raise Exception("For statistics, only one of filter_dict and filter_string can be specified.")
                            elif 'filter_dict' in stat_dict['data_proc']:
                                filter_dict = stat_dict['data_proc']['filter_dict']
                                for column in filter_dict.keys():
                                    filter_vals = filter_dict[column]['value']
                                    filter_op = filter_dict[column]['oper']
                                    if filter_op == 'isin':
                                        pairdf_all.query(f'{column} == {filter_vals}', inplace=True)
                                    elif filter_op == 'isnotin':
                                        pairdf_all.query(f'{column} != {filter_vals}', inplace=True)
                                    else:
                                        pairdf_all.query(f'{column} {filter_op} {filter_vals}', inplace=True)
                            elif 'filter_string' in stat_dict['data_proc']:
                                pairdf_all.query(stat_dict['data_proc']['filter_string'], inplace=True)

                        # Drop sites with greater than X percent NAN values
                        if 'data_proc' in stat_dict:
                            if 'rem_obs_by_nan_pct' in stat_dict['data_proc']:
                                grp_var = stat_dict['data_proc']['rem_obs_by_nan_pct']['group_var']
                                pct_cutoff = stat_dict['data_proc']['rem_obs_by_nan_pct']['pct_cutoff']

                                if stat_dict['data_proc']['rem_obs_by_nan_pct']['times'] == 'hourly':
                                    # Select only hours at the hour
                                    hourly_pairdf_all = pairdf_all.reset_index().loc[pairdf_all.reset_index()['time'].dt.minute==0,:]
                                    
                                    # calculate total obs count, obs count with nan removed, and nan percent for each group
                                    grp_fullcount = hourly_pairdf_all[[grp_var,obsvar]].groupby(grp_var).size().rename({0:obsvar})
                                    grp_nonan_count = hourly_pairdf_all[[grp_var,obsvar]].groupby(grp_var).count() # counts only non NA values    
                                else: 
                                    # calculate total obs count, obs count with nan removed, and nan percent for each group
                                    grp_fullcount = pairdf_all[[grp_var,obsvar]].groupby(grp_var).size().rename({0:obsvar})
                                    grp_nonan_count = pairdf_all[[grp_var,obsvar]].groupby(grp_var).count() # counts only non NA values  
                                
                                grp_pct_nan = 100 - grp_nonan_count.div(grp_fullcount,axis=0)*100
                                
                                # make list of sites meeting condition and select paired data by this by this
                                grp_select = grp_pct_nan.query(obsvar + ' < ' + str(pct_cutoff)).reset_index()
                                pairdf_all = pairdf_all.loc[pairdf_all[grp_var].isin(grp_select[grp_var].values)]
                        
                        # Drop NaNs for model and observations in all cases.
                        pairdf = pairdf_all.reset_index().dropna(subset=[modvar, obsvar])

                        # JianHe: do we need provide a warning if pairdf is empty (no valid obsdata) for specific subdomain?
                        if pairdf[obsvar].isnull().all() or pairdf.empty:
                            print('Warning: no valid obs found for '+domain_name)
                            p_stat_list.append('NaN')
                            continue

                        if cal_reg:
                            # Process regulatory values
                            df2 = (
                                pairdf.copy()
                                .groupby("siteid")
                                .resample('H', on='time_local')
                                .mean()
                                .reset_index()
                            )

                            if obsvar == 'PM2.5':
                                pairdf_reg = splots.make_24hr_regulatory(df2,[obsvar,modvar]).rename(index=str,columns={obsvar+'_y':obsvar+'_reg',modvar+'_y':modvar+'_reg'})
                            elif obsvar == 'OZONE':
                                pairdf_reg = splots.make_8hr_regulatory(df2,[obsvar,modvar]).rename(index=str,columns={obsvar+'_y':obsvar+'_reg',modvar+'_y':modvar+'_reg'})
                            else:
                                print('Warning: no regulatory calculations found for ' + obsvar + '. Setting stat calculation to NaN.')
                                del df2
                                p_stat_list.append('NaN')
                                continue
                            del df2
                            if len(pairdf_reg[obsvar+'_reg']) == 0:
                                print('No valid data for '+obsvar+'_reg. Setting stat calculation to NaN.')
                                p_stat_list.append('NaN')
                                continue
                            else:
                                # Drop NaNs for model and observations in all cases.
                                pairdf2 = pairdf_reg.reset_index().dropna(subset=[modvar+'_reg', obsvar+'_reg'])

                        # Create empty list for all dom
                        # Calculate statistic and append to list
                        if obsvar == 'WD':  # Use separate calculations for WD
                            p_stat_list.append(proc_stats.calc(pairdf, stat=stat_grp, obsvar=obsvar, modvar=modvar, wind=True))
                        else:
                            if cal_reg:
                                p_stat_list.append(proc_stats.calc(pairdf2, stat=stat_grp, obsvar=obsvar+'_reg', modvar=modvar+'_reg', wind=False))
                            else:
                                p_stat_list.append(proc_stats.calc(pairdf, stat=stat_grp, obsvar=obsvar, modvar=modvar, wind=False))

                    # Save the stat to a dataarray
                    df_o_d[p_label] = p_stat_list

                if self.output_dir is not None:
                    outname = self.output_dir + '/' + outname  # Extra / just in case.

                # Save the pandas dataframe to a txt file
                # Save rounded output
                df_o_d = df_o_d.round(round_output)
                df_o_d.to_csv(path_or_buf=outname + '.csv', index=False)

                if stat_dict['output_table'] == True:
                    # Output as a table graphic too.
                    # Change to use the name with full spaces.
                    df_o_d['Stat_FullName'] = stat_fullname_s
 
                    proc_stats.create_table(df_o_d.drop(columns=['Stat_ID']),
                                            outname=outname,
                                            title=title,
                                            out_table_kwargs=out_table_kwargs,
                                            debug=self.debug
                                           )<|MERGE_RESOLUTION|>--- conflicted
+++ resolved
@@ -187,64 +187,34 @@
                         self.obj = xr.open_mfdataset(files)
                     else:
                         self.obj = xr.open_dataset(files[0])
-                elif extension in ['.ict', '.icarrt']:
-                    assert len(files) == 1, "monetio.icarrt.add_data can only read one file"
-                    self.obj = mio.icarrt.add_data(files[0])
+                elif extension in ['.ict', '.icartt']:
+                    assert len(files) == 1, "monetio.icartt.add_data can only read one file"
+                    self.obj = mio.icartt.add_data(files[0])
+                elif extension in ['.csv']:
+                    from .util.read_util import read_aircraft_obs_csv
+                    assert len(files) == 1, "MELODIES-MONET can only read one csv file"
+                    self.obj = read_aircraft_obs_csv(filename=files[0],time_var=self.time_var)
                 else:
-<<<<<<< HEAD
-                    self.obj = xr.open_dataset(files[0])
-            elif extension in ['.ict', '.icartt']:
-                assert len(files) == 1, "monetio.icartt.add_data can only read one file"
-                self.obj = mio.icartt.add_data(files[0])
-            elif extension in ['.csv']:
-                from .util.read_util import read_aircraft_obs_csv
-                assert len(files) == 1, "MELODIES-MONET can only read one csv file"
-                self.obj = read_aircraft_obs_csv(filename=files[0],time_var=self.time_var)
-            else:
-                raise ValueError(f'extension {extension!r} currently unsupported')
-        except Exception as e:
-            print('something happened opening file:', e)
-            return
-        
-        self.add_coordinates_ground() # If ground site then add coordinates based on yaml if necessary
-=======
                     raise ValueError(f'extension {extension!r} currently unsupported')
             except Exception as e:
                 print('something happened opening file:', e)
                 return
-
->>>>>>> 912b0737
+        
+        self.add_coordinates_ground() # If ground site then add coordinates based on yaml if necessary
         self.mask_and_scale()  # mask and scale values from the control values
         self.rename_vars() # rename any variables as necessary 
         self.resample_data()
         self.filter_obs()
-<<<<<<< HEAD
-    
+
     def add_coordinates_ground(self):
         """Add latitude and longitude coordinates to data when the observation type is ground and 
         ground_coordinate is specified
         
-=======
-
-    def open_sat_obs(self,time_interval=None):
-        """Methods to opens satellite data observations. 
-        Uses in-house python code to open and load observations.
-        Alternatively may use the satpy reader.
-        Fills the object class associated with the equivalent label (self.label) with satellite observation
-        dataset read in from the associated file (self.file) by the satellite file reader
-
-        Parameters
-        __________
-        time_interval (optional, default None) : [pandas.Timestamp, pandas.Timestamp]
-            If not None, restrict obs to datetime range spanned by time interval [start, end].
-
->>>>>>> 912b0737
         Returns
         -------
         None
         """
-<<<<<<< HEAD
-        
+                
         # If ground site
         if self.obs_type == 'ground':
             if self.ground_coordinate and isinstance(self.ground_coordinate,dict):
@@ -268,7 +238,23 @@
                     if 'rename' in d:
                         self.obj = self.obj.rename({v:d['rename']})
                         self.variable_dict[d['rename']] = self.variable_dict.pop(v)
-=======
+
+    def open_sat_obs(self,time_interval=None):
+        """Methods to opens satellite data observations. 
+        Uses in-house python code to open and load observations.
+        Alternatively may use the satpy reader.
+        Fills the object class associated with the equivalent label (self.label) with satellite observation
+        dataset read in from the associated file (self.file) by the satellite file reader
+
+        Parameters
+        __________
+        time_interval (optional, default None) : [pandas.Timestamp, pandas.Timestamp]
+            If not None, restrict obs to datetime range spanned by time interval [start, end].
+
+        Returns
+        -------
+        None
+        """
         from .util import time_interval_subset as tsub
         
         try:
@@ -310,20 +296,14 @@
         except ValueError as e:
             print('something happened opening file:', e)
             return
->>>>>>> 912b0737
         
     def filter_obs(self):
         """Filter observations based on filter_dict.
         
         Returns
         -------
-<<<<<<< HEAD
         None
         """ 
-=======
-            None
-        """
->>>>>>> 912b0737
         if self.data_proc is not None:
             if 'filter_dict' in self.data_proc:
                 filter_dict = self.data_proc['filter_dict']
@@ -384,17 +364,11 @@
                             self.obj[v].data += scale
                         elif d['unit_scale_method'] == '-':
                             self.obj[v].data += -1 * scale
-<<<<<<< HEAD
-                    if 'obs_unit' in d:
-                        unitin = d['obs_unit']
-                        if unitin in {'ppmv', 'ppm'}:
-                            scale = 1000. # convert to ppb
-                            self.obj[v].data *= scale
                     
                     # Then replace LLOD_value with LLOD_setvalue (after unit conversion)
                     if 'LLOD_value' in d:
                         self.obj[v].data = self.obj[v].where(self.obj[v] != d['LLOD_value'],d['LLOD_setvalue'])
-                        
+
     def resample_data(self):
         """Resample the obs df based on the value set in the control file.
         
@@ -406,8 +380,6 @@
         ##Resample the data
         if self.resample is not None:
             self.obj = self.obj.resample(time=self.resample).mean(dim='time')
-=======
->>>>>>> 912b0737
 
     def obs_to_df(self):
         """Convert and reformat observation object (:attr:`obj`) to dataframe.
@@ -970,15 +942,12 @@
                     o.debug = self.control_dict['obs'][obs]['debug']
                 if 'variables' in self.control_dict['obs'][obs].keys():
                     o.variable_dict = self.control_dict['obs'][obs]['variables']
-<<<<<<< HEAD
                 if 'resample' in self.control_dict['obs'][obs].keys():
                     o.resample = self.control_dict['obs'][obs]['resample']
                 if 'time_var' in self.control_dict['obs'][obs].keys():
                     o.time_var = self.control_dict['obs'][obs]['time_var']
                 if 'ground_coordinate' in self.control_dict['obs'][obs].keys():
                     o.ground_coordinate = self.control_dict['obs'][obs]['ground_coordinate']
-                o.open_obs(time_interval=time_interval)
-=======
                 if 'sat_type' in self.control_dict['obs'][obs].keys():
                     o.sat_type = self.control_dict['obs'][obs]['sat_type']
                 if load_files:
@@ -987,7 +956,6 @@
                         o.open_sat_obs(time_interval=time_interval)
                     else:
                         o.open_obs(time_interval=time_interval, control_dict=self.control_dict)
->>>>>>> 912b0737
                 self.obs[o.label] = o
 
 
@@ -1217,17 +1185,12 @@
         None
         """
         import matplotlib.pyplot as plt
-<<<<<<< HEAD
-
-        from .plots import surfplots as splots, savefig #Added similar line for aircraftplots qzr, see next line
-        from .plots import aircraftplots as airplots #qzr++
-=======
         pair_keys = list(self.paired.keys())
-        if self.paired[pair_keys[0]].type.lower() == 'pt_sfc':
-            from .plots import surfplots as splots,savefig
-        else:
+        if self.paired[pair_keys[0]].type.lower() in ['sat_grid_clm','sat_swath_clm']:
             from .plots import satplots as splots,savefig
->>>>>>> 912b0737
+        else: 
+            from .plots import surfplots as splots, savefig
+            from .plots import aircraftplots as airplots
 
         # Disable figure count warning
         initial_max_fig = plt.rcParams["figure.max_open_warning"]
@@ -1257,21 +1220,12 @@
             # Get the plot type
             plot_type = grp_dict['type']
 
-<<<<<<< HEAD
-        
-        ##for grp, grp_dict in plot_dict.items():
-            ##pair_labels = grp_dict['data']
-            # get the plot type
-            ##plot_type = grp_dict['type']
-
-          
-=======
             #read-in special settings for multi-boxplot
             if plot_type == 'multi_boxplot':
                 region_name = grp_dict['region_name'] 
                 region_list = grp_dict['region_list']
                 model_name_list = grp_dict['model_name_list']     
->>>>>>> 912b0737
+            
 
             # first get the observational obs labels
             pair1 = self.paired[list(self.paired.keys())[0]]
@@ -1298,14 +1252,7 @@
                             modvar = modvar + '_new'
                             
                         # for pt_sfc data, convert to pandas dataframe, format, and trim
-                        if obs_type == 'pt_sfc':
-                            # convert to dataframe
-                            pairdf_all = p.obj.to_dataframe(dim_order=["time", "x"])
-                            # Select only the analysis time window.
-                            pairdf_all = pairdf_all.loc[self.start_time : self.end_time]
-                        
-                        # keep data in xarray, fix formatting, and trim
-                        elif obs_type in ["sat_swath_sfc", "sat_swath_clm", 
+                        if obs_type in ["sat_swath_sfc", "sat_swath_clm", 
                                                                         "sat_grid_sfc", "sat_grid_clm", 
                                                                         "sat_swath_prof"]:
                              # convert index to time; setup for sat_swath_clm
@@ -1321,6 +1268,11 @@
                                 pairdf_all = p.obj
                             # Select only the analysis time window.
                             pairdf_all = pairdf_all.sel(time=slice(self.start_time,self.end_time))
+                        else:
+                            # convert to dataframe
+                            pairdf_all = p.obj.to_dataframe(dim_order=["time", "x"])
+                            # Select only the analysis time window.
+                            pairdf_all = pairdf_all.loc[self.start_time : self.end_time]
                             
                         # Determine the default plotting colors.
                         if 'default_plot_kwargs' in grp_dict.keys():
@@ -1508,7 +1460,6 @@
                                 vmax = None
                             # Select time to use as index.
                             pairdf = pairdf.set_index(grp_dict['data_proc']['ts_select_time'])
-<<<<<<< HEAD
                             # Specify ts_avg_window if noted in yaml file. #qzr++
                             if 'ts_avg_window' in grp_dict['data_proc'].keys():
                                 a_w = grp_dict['data_proc']['ts_avg_window']
@@ -1538,7 +1489,7 @@
                                 vmax_y2 = pairdf['altitude'].max()
                             else:
                                 vmin_y2 = vmax_y2 = None
-
+                            
                                 
                             # Check if filter_criteria exists and is not None (Subset the data based on filter criteria if provided)
                             if filter_criteria:
@@ -1548,28 +1499,8 @@
                                     
                                     if operation == "between" and isinstance(value, list) and len(value) == 2:
                                         pairdf = pairdf[pairdf[column].between(vmin_y2, vmax_y2)]
-                            #Debug
-                            #print(f"vmin_y2: {vmin_y2}, vmax_y2: {vmax_y2}")
-                            #print(pairdf['altitude'].min(), pairdf['altitude'].max())
-
-
-                          
-                            #vmin2 and vmax2 approach commented out to subset paired df as per secondary y-axis limits
-                            ##vmin2 = grp_dict['data_proc'].get('vmin2', None)
-                            ##vmax2 = grp_dict['data_proc'].get('vmax2', None)
-                            # Subset the data based on vmin2 and vmax2 if provided
-                            ##if vmin2 is not None and vmax2 is not None:
-                              ##  altitude_variable = grp_dict['data_proc']['altitude_variable']
-                              ## pairdf = pairdf[(pairdf[altitude_variable] >= vmin2) & (pairdf[altitude_variable] <= vmax2)]
-
+                            
                             # Now proceed wit plotting, call the make_timeseries function with the subsetted pairdf (if vmin2 and vmax2 are not nOne) otherwise whole df                                 
-=======
-                            # Specify ts_avg_window if noted in yaml file. 
-                            if 'ts_avg_window' in grp_dict['data_proc'].keys():
-                                a_w = grp_dict['data_proc']['ts_avg_window']
-                            else:
-                                a_w = None  
->>>>>>> 912b0737
                             if p_index == 0:
                                 # First plot the observations.
                                 ax = splots.make_timeseries(
@@ -1690,7 +1621,6 @@
                             # At the end save the plot.
                             if p_index == len(pair_labels) - 1:
                                 savefig(outname + '.png', logo_height=150)
-<<<<<<< HEAD
                                 del (ax, fig_dict, plot_dict, text_dict, obs_dict, obs_plot_dict) # Clear axis for next plot.
 
                         
@@ -1845,17 +1775,7 @@
                             plt.savefig(outname_pair)
                             plt.close()  # Close the current figure
                             
-
-                        
-                        
-                        
                         elif plot_type.lower() == 'boxplot':
-=======
-                                del (ax, fig_dict, plot_dict, text_dict, obs_dict, obs_plot_dict) #Clear axis for next plot.
-                    
-                     
-                        if plot_type.lower() == 'boxplot':
->>>>>>> 912b0737
                             if set_yaxis == True:
                                 if all(k in obs_plot_dict for k in ('vmin_plot', 'vmax_plot')):
                                     vmin = obs_plot_dict['vmin_plot']
