# Copyright (C) 2022 National Center for Atmospheric Research and National Oceanic and Atmospheric Administration 
# SPDX-License-Identifier: Apache-2.0
#
"""
Drive the entire analysis package via the :class:`analysis` class.
"""
import monetio as mio
import monet as m
import os
import xarray as xr
import pandas as pd
import numpy as np
import datetime

# from util import write_ncf

__all__ = (
    "pair",
    "observation",
    "model",
    "analysis",
)


class pair:
    """The pair class.

    The pair class pairs model data 
    directly with observational data along time and space.
    """
    
    def __init__(self):
        """Initialize a :class:`pair` object."""
        self.type = 'pt_sfc'
        self.radius_of_influence = 1e6
        self.obs = None
        self.model = None
        self.model_vars = None
        self.obs_vars = None
        self.filename = None

    def __repr__(self):
        return (
            f"{type(self).__name__}(\n"
            f"    type={self.type!r},\n"
            f"    radius_of_influence={self.radius_of_influence!r},\n"
            f"    obs={self.obs!r},\n"
            f"    model={self.model!r},\n"
            f"    model_vars={self.model_vars!r},\n"
            f"    obs_vars={self.obs_vars!r},\n"
            f"    filename={self.filename!r},\n"
            ")"
        )

    def fix_paired_xarray(self, dset):
        """Reformat the paired dataset.
    
        Parameters
        ----------
        dset : xarray.Dataset
        
        Returns
        -------
        xarray.Dataset
            Reformatted paired dataset.
        """
        # first convert to dataframe
        df = dset.to_dataframe().reset_index(drop=True)

        # now get just the single site index
        dfpsite = df.rename({'siteid': 'x'}, axis=1).drop_duplicates(subset=['x'])
        columns = dfpsite.columns  # all columns
        site_columns = [
            'latitude',
            'longitude',
            'x',
            'site',
            'msa_code',
            'cmsa_name',
            'epa_region',
            'state_name',
            'msa_name',
            'site',
            'utcoffset',
        ]  # only columns for single site identificaiton

        # site only xarray obj (no time dependence)
        dfps = dfpsite.loc[:, columns[columns.isin(site_columns)]].set_index(['x']).to_xarray()  # single column index

        # now pivot df and convert back to xarray using only non site_columns
        site_columns.remove('x')  # need to keep x to merge later
        dfx = df.loc[:, df.columns[~df.columns.isin(site_columns)]].rename({'siteid': 'x'}, axis=1).set_index(['time', 'x']).to_xarray()

        # merge the time dependent and time independent
        out = xr.merge([dfx, dfps])

        # reset x index and add siteid back to the xarray object
        if ~pd.api.types.is_numeric_dtype(out.x):
            siteid = out.x.values
            out['x'] = range(len(siteid))
            out['siteid'] = (('x'), siteid)

        return out


class observation:
    """The observation class.
    
    A class with information and data from an observational dataset.
    """

    def __init__(self):
        """Initialize an :class:`observation` object."""
        self.obs = None
        self.label = None
        self.file = None
        self.obj = None
        """The data object (:class:`pandas.DataFrame` or :class:`xarray.Dataset`)."""
        self.type = 'pt_src'
        self.data_proc = None
        self.variable_dict = None
        self.resample = None

    def __repr__(self):
        return (
            f"{type(self).__name__}(\n"
            f"    obs={self.obs!r},\n"
            f"    label={self.label!r},\n"
            f"    file={self.file!r},\n"
            f"    obj={repr(self.obj) if self.obj is None else '...'},\n"
            f"    type={self.type!r},\n"
            f"    type={self.data_proc!r},\n"
            f"    variable_dict={self.variable_dict!r},\n"
            f"    resample={self.resample!r},\n"
            ")"
        )

    def open_obs(self, time_interval=None):
        """Open the observational data, store data in observation pair,
        and apply mask and scaling.

        Parameters
        __________
        time_interval (optional, default None) : [pandas.Timestamp, pandas.Timestamp]
            If not None, restrict obs to datetime range spanned by time interval [start, end].

        Returns
        -------
        None
        """
        from glob import glob
        from numpy import sort
        from . import tutorial

        if self.file.startswith("example:"):
            example_id = ":".join(s.strip() for s in self.file.split(":")[1:])
            files = [tutorial.fetch_example(example_id)]
        else:
            files = sort(glob(self.file))

        assert len(files) >= 1, "need at least one"

        _, extension = os.path.splitext(files[0])
        try:
            if extension in {'.nc', '.ncf', '.netcdf', '.nc4'}:
                if len(files) > 1:
                    self.obj = xr.open_mfdataset(files)
                else:
                    self.obj = xr.open_dataset(files[0])
            elif extension in ['.ict', '.icartt']:
                assert len(files) == 1, "monetio.icartt.add_data can only read one file"
                self.obj = mio.icartt.add_data(files[0])
            else:
                raise ValueError(f'extension {extension!r} currently unsupported')
        except Exception as e:
            print('something happened opening file:', e)
            return

        self.mask_and_scale()  # mask and scale values from the control values
<<<<<<< HEAD
        self.rename_vars() # rename any variables as necessary 
        self.resample_data()

    def rename_vars(self):
        """Rename any variables in observation with rename set.
=======
        self.filter_obs()
        
    def filter_obs(self):
        """Filter observations based on filter_dict.
>>>>>>> 08613245
        
        Returns
        -------
        None
<<<<<<< HEAD
        """ 
        data_vars = self.obj.data_vars
        if self.variable_dict is not None:
            for v in data_vars:
                if v in self.variable_dict:
                    d = self.variable_dict[v]
                    if 'rename' in d:
                        self.obj = self.obj.rename({v:d['rename']})
                        self.variable_dict[d['rename']] = self.variable_dict.pop(v)
=======
        """
        if self.data_proc is not None:
            if 'filter_dict' in self.data_proc:
                filter_dict = self.data_proc['filter_dict']
                for column in filter_dict.keys():
                    filter_vals = filter_dict[column]['value']
                    filter_op = filter_dict[column]['oper']
                    if filter_op == 'isin':
                        self.obj = self.obj.where(self.obj[column].isin(filter_vals),drop=True)
                    elif filter_op == 'isnotin':
                        self.obj = self.obj.where(~self.obj[column].isin(filter_vals),drop=True)
                    elif filter_op == '==':
                        self.obj = self.obj.where(self.obj[column] == filter_vals,drop=True)
                    elif filter_op == '>':
                        self.obj = self.obj.where(self.obj[column] > filter_vals,drop=True)
                    elif filter_op == '<':
                        self.obj = self.obj.where(self.obj[column] < filter_vals,drop=True)
                    elif filter_op == '>=':
                        self.obj = self.obj.where(self.obj[column] >= filter_vals,drop=True)
                    elif filter_op == '<=':
                        self.obj = self.obj.where(self.obj[column] <= filter_vals,drop=True)
                    elif filter_op == '!=':
                        self.obj = self.obj.where(self.obj[column] != filter_vals,drop=True)
                    else:
                        raise ValueError(f'Filter operation {filter_op!r} is not supported')
>>>>>>> 08613245

    def mask_and_scale(self):
        """Mask and scale observations, including unit conversions and setting
        detection limits.
        
        Returns
        -------
        None
        """
        vars = self.obj.data_vars
        if self.variable_dict is not None:
            for v in vars:
                if v in self.variable_dict:
                    d = self.variable_dict[v]
                    # Apply removal of min, max, and nan on the units in the obs file first.
                    if 'obs_min' in d:
                        self.obj[v].data = self.obj[v].where(self.obj[v] >= d['obs_min'])
                    if 'obs_max' in d:
                        self.obj[v].data = self.obj[v].where(self.obj[v] <= d['obs_max'])
                    if 'nan_value' in d:
                        self.obj[v].data = self.obj[v].where(self.obj[v] != d['nan_value'])
                    
                    # Then apply a correction if needed for the units.
                    if 'unit_scale' in d:
                        scale = d['unit_scale']
                    else:
                        scale = 1
                    if 'unit_scale_method' in d:
                        if d['unit_scale_method'] == '*':
                            self.obj[v].data *= scale
                        elif d['unit_scale_method'] == '/':
                            self.obj[v].data /= scale
                        elif d['unit_scale_method'] == '+':
                            self.obj[v].data += scale
                        elif d['unit_scale_method'] == '-':
                            self.obj[v].data += -1 * scale
                    if 'obs_unit' in d:
                        unitin = d['obs_unit']
                        if unitin in {'ppmv', 'ppm'}:
                            scale = 1000. # convert to ppb
                            self.obj[v].data *= scale
                    
                    # Then replace LLOD_value with LLOD_setvalue (after unit conversion)
                    if 'LLOD_value' in d:
                        self.obj[v].data = self.obj[v].where(self.obj[v] != d['LLOD_value'],d['LLOD_setvalue'])
                        
    def resample_data(self):
        """Resample the obs df based on the value set in the control file.
        
        Returns
        -------
        None
        """ 
                        
        ##Resample the data
        if self.resample is not None:
            self.obj = self.obj.resample(time=self.resample).mean(dim='time')

    def obs_to_df(self):
        """Convert and reformat observation object (:attr:`obj`) to dataframe.

        Returns
        -------
        None
        """
        self.obj = self.obj.to_dataframe().reset_index().drop(['x', 'y'], axis=1)


class model:
    """The model class.
    
    A class with information and data from model results.
    """    

    def __init__(self):
        """Initialize a :class:`model` object."""
        self.model = None
        self.radius_of_influence = None
        self.mod_kwargs = {}
        self.file_str = None
        self.files = None
        self.file_vert_str = None
        self.files_vert = None
        self.file_surf_str = None
        self.files_surf = None
        self.file_pm25_str = None
        self.files_pm25 = None
        self.label = None
        self.obj = None
        self.mapping = None
        self.variable_dict = None
        self.plot_kwargs = None
        self.proj = None

    def __repr__(self):
        return (
            f"{type(self).__name__}(\n"
            f"    model={self.model!r},\n"
            f"    radius_of_influence={self.radius_of_influence!r},\n"
            f"    mod_kwargs={self.mod_kwargs!r},\n"
            f"    file_str={self.file_str!r},\n"
            f"    label={self.label!r},\n"
            f"    obj={repr(self.obj) if self.obj is None else '...'},\n"
            f"    mapping={self.mapping!r},\n"
            f"    label={self.label!r},\n"
            "    ...\n"
            ")"
        )

    def glob_files(self):
        """Convert the model file location string read in by the yaml file
        into a list of files containing all model data.

        Returns
        -------
        None
        """
        from numpy import sort  # TODO: maybe use `sorted` for this
        from glob import glob
        from . import tutorial

        print(self.file_str)
        if self.file_str.startswith("example:"):
            example_id = ":".join(s.strip() for s in self.file_str.split(":")[1:])
            self.files = [tutorial.fetch_example(example_id)]
        else:
            self.files = sort(glob(self.file_str))
            
        if self.file_vert_str is not None:
            self.files_vert = sort(glob(self.file_vert_str))
        if self.file_surf_str is not None:
            self.files_surf = sort(glob(self.file_surf_str))
        if self.file_pm25_str is not None:
            self.files_pm25 = sort(glob(self.file_pm25_str))

    def open_model_files(self, time_interval=None):
        """Open the model files, store data in :class:`model` instance attributes,
        and apply mask and scaling.
        
        Models supported are cmaq, wrfchem, rrfs, and gsdchem.
        If a model is not supported, MELODIES-MONET will try to open 
        the model data using a generic reader. If you wish to include new 
        models, add the new model option to this module.

        Parameters
        __________
        time_interval (optional, default None) : [pandas.Timestamp, pandas.Timestamp]
            If not None, restrict models to datetime range spanned by time interval [start, end].

        Returns
        -------
        None
        """

        self.glob_files()
        # Calculate species to input into MONET, so works for all mechanisms in wrfchem
        # I want to expand this for the other models too when add aircraft data.
        list_input_var = []
        for obs_map in self.mapping:
            list_input_var = list_input_var + list(set(self.mapping[obs_map].keys()) - set(list_input_var))
        #Only certain models need this option for speeding up i/o.
        if 'cmaq' in self.model.lower():
            print('**** Reading CMAQ model output...')
            self.mod_kwargs.update({'var_list' : list_input_var})
            if self.files_vert is not None:
                self.mod_kwargs.update({'fname_vert' : self.files_vert})
            if self.files_surf is not None:
                self.mod_kwargs.update({'fname_surf' : self.files_surf})
            if len(self.files) > 1:
                self.mod_kwargs.update({'concatenate_forecasts' : True})
            self.obj = mio.models._cmaq_mm.open_mfdataset(self.files,**self.mod_kwargs)
        elif 'wrfchem' in self.model.lower():
            print('**** Reading WRF-Chem model output...')
            self.mod_kwargs.update({'var_list' : list_input_var})
            self.obj = mio.models._wrfchem_mm.open_mfdataset(self.files,**self.mod_kwargs)
        elif 'rrfs' in self.model.lower():
            print('**** Reading RRFS-CMAQ model output...')
            if self.files_pm25 is not None:
                self.mod_kwargs.update({'fname_pm25' : self.files_pm25})
            self.mod_kwargs.update({'var_list' : list_input_var})
            self.obj = mio.models._rrfs_cmaq_mm.open_mfdataset(self.files,**self.mod_kwargs)
        elif 'gsdchem' in self.model.lower():
            print('**** Reading GSD-Chem model output...')
            if len(self.files) > 1:
                self.obj = mio.fv3chem.open_mfdataset(self.files,**self.mod_kwargs)
            else:
                self.obj = mio.fv3chem.open_dataset(self.files,**self.mod_kwargs)
        elif 'cesm_fv' in self.model.lower():
            print('**** Reading CESM FV model output...')
            self.mod_kwargs.update({'var_list' : list_input_var})
            self.obj = mio.models._cesm_fv_mm.open_mfdataset(self.files,**self.mod_kwargs)
        # CAM-chem-SE grid or MUSICAv0
        elif 'cesm_se' in self.model.lower(): 
            print('**** Reading CESM SE model output...')
            self.mod_kwargs.update({'var_list' : list_input_var})
            if self.scrip_file.startswith("example:"):
                from . import tutorial
                example_id = ":".join(s.strip() for s in self.scrip_file.split(":")[1:])
                self.scrip_file = tutorial.fetch_example(example_id)
            self.mod_kwargs.update({'scrip_file' : self.scrip_file})            
            self.obj = mio.models._cesm_se_mm.open_mfdataset(self.files,**self.mod_kwargs)
            #self.obj, self.obj_scrip = read_cesm_se.open_mfdataset(self.files,**self.mod_kwargs)
            #self.obj.monet.scrip = self.obj_scrip
        elif 'raqms' in self.model.lower():
            if len(self.files) > 1:
                self.obj = mio.raqms.open_mfdataset(self.files,**self.mod_kwargs)
            else:
                self.obj = mio.raqms.open_dataset(self.files,**self.mod_kwargs)
        else:
            print('**** Reading Unspecified model output. Take Caution...')
            if len(self.files) > 1:
                self.obj = xr.open_mfdataset(self.files,**self.mod_kwargs)
            else:
                self.obj = xr.open_dataset(self.files[0],**self.mod_kwargs)
        self.mask_and_scale()
        self.rename_vars() # rename any variables as necessary 

    def rename_vars(self):
        """Rename any variables in model with rename set.
        
        Returns
        -------
        None
        """ 
        data_vars = self.obj.data_vars
        if self.variable_dict is not None:
            for v in data_vars:
                if v in self.variable_dict:
                    d = self.variable_dict[v]
                    if 'rename' in d:
                        self.obj = self.obj.rename({v:d['rename']})
                        self.variable_dict[d['rename']] = self.variable_dict.pop(v)

    def mask_and_scale(self):
        """Mask and scale model data including unit conversions.

        Returns
        -------
        None
        """
        vars = self.obj.data_vars
        if self.variable_dict is not None:
            for v in vars:
                if v in self.variable_dict:
                    d = self.variable_dict[v]
                    if 'unit_scale' in d:
                        scale = d['unit_scale']
                    else:
                        scale = 1
                    if 'unit_scale_method' in d:
                        if d['unit_scale_method'] == '*':
                            self.obj[v].data *= scale
                        elif d['unit_scale_method'] == '/':
                            self.obj[v].data /= scale
                        elif d['unit_scale_method'] == '+':
                            self.obj[v].data += scale
                        elif d['unit_scale_method'] == '-':
                            self.obj[v].data += -1 * scale
                    if 'om2oc_factor' in d:
                        print('Convert OM to OC here using factor ',d['om2oc_factor'],self.obj[v].data)
                        scale = d['om2oc_factor']
                        self.obj[v].data = self.obj[v].data/scale


class analysis:
    """The analysis class.
    
    The analysis class is the highest
    level class and stores all information about the analysis. It reads 
    and stores information from the input yaml file and defines 
    overarching analysis information like the start and end time, which 
    models and observations to pair, etc.
    """

    def __init__(self):
        """Initialize an :class:`analysis` object."""
        self.control = 'control.yaml'
        self.control_dict = None
        self.models = {}
        """dict : Models, set by :meth:`open_models`."""
        self.obs = {}
        """dict : Observations, set by :meth:`open_obs`."""
        self.paired = {}
        """dict : Paired data, set by :meth:`pair_data`."""
        self.start_time = None
        self.end_time = None
        self.time_intervals = None
        self.download_maps = True  # Default to True
        self.output_dir = None
        self.output_dir_save = None
        self.output_dir_read = None
        self.debug = False
        self.save = None
        self.read = None

    def __repr__(self):
        return (
            f"{type(self).__name__}(\n"
            f"    control={self.control!r},\n"
            f"    control_dict={repr(self.control_dict) if self.control_dict is None else '...'},\n"
            f"    models={self.models!r},\n"
            f"    obs={self.obs!r},\n"
            f"    paired={self.paired!r},\n"
            f"    start_time={self.start_time!r},\n"
            f"    end_time={self.end_time!r},\n"
            f"    time_intervals={self.time_intervals!r},\n"
            f"    download_maps={self.download_maps!r},\n"
            f"    output_dir={self.output_dir!r},\n"
            f"    output_dir_save={self.output_dir_save!r},\n"
            f"    output_dir_read={self.output_dir_read!r},\n"
            f"    debug={self.debug!r},\n"
            f"    save={self.save!r},\n"
            f"    read={self.read!r},\n"
            ")"
        )

    def read_control(self, control=None):
        """Read the input yaml file,
        updating various :class:`analysis` instance attributes.

        Parameters
        ----------
        control : str
            Input yaml file path.
            If provided, :attr:`control` will be set to this value.

        Returns
        -------
        None
        """
        import yaml

        if control is not None:
            self.control = control

        with open(self.control, 'r') as stream:
            self.control_dict = yaml.safe_load(stream)

        # set analysis time
        self.start_time = pd.Timestamp(self.control_dict['analysis']['start_time'])
        self.end_time = pd.Timestamp(self.control_dict['analysis']['end_time'])
        if 'output_dir' in self.control_dict['analysis'].keys():
            self.output_dir = os.path.expandvars(
                    self.control_dict['analysis']['output_dir'])
        else:
            raise Exception('output_dir was not specified and is required. Please set analysis.output_dir in the control file.')
        if 'output_dir_save' in self.control_dict['analysis'].keys():
            self.output_dir_save = os.path.expandvars(
                self.control_dict['analysis']['output_dir_save'])
        else:
            self.output_dir_save=self.output_dir
        if 'output_dir_read' in self.control_dict['analysis'].keys():
            if self.control_dict['analysis']['output_dir_read'] is not None:
                self.output_dir_read = os.path.expandvars(
                    self.control_dict['analysis']['output_dir_read'])
        else:
            self.output_dir_read=self.output_dir
            
        self.debug = self.control_dict['analysis']['debug']
        if 'save' in self.control_dict['analysis'].keys():
            self.save = self.control_dict['analysis']['save']
        if 'read' in self.control_dict['analysis'].keys():
            self.read = self.control_dict['analysis']['read']

        # generate time intervals for time chunking
        if 'time_interval' in self.control_dict['analysis'].keys():
            time_stamps = pd.date_range(
                start=self.start_time, end=self.end_time,
                freq=self.control_dict['analysis']['time_interval'])
            # if (end_time - start_time) is not an integer multiple
            #   of freq, append end_time to time_stamps
            if time_stamps[-1] < pd.Timestamp(self.end_time):
                time_stamps = time_stamps.append(
                    pd.DatetimeIndex([self.end_time]))
            self.time_intervals \
                = [[time_stamps[n], time_stamps[n+1]]
                    for n in range(len(time_stamps)-1)]

        # Enable Dask progress bars? (default: false)
        enable_dask_progress_bars = self.control_dict["analysis"].get(
            "enable_dask_progress_bars", False)
        if enable_dask_progress_bars:
            from dask.diagnostics import ProgressBar

            ProgressBar().register()
        else:
            from dask.callbacks import Callback

            Callback.active = set()
    
    def save_analysis(self):
        """Save all analysis attributes listed in analysis section of input yaml file.

        Returns
        -------
        None
        """
        if self.save is not None:
            # Loop over each possible attr type (models, obs and paired)
            for attr in self.save:
                if self.save[attr]['method']=='pkl':
                    from .util.write_util import write_pkl
                    write_pkl(obj=getattr(self,attr), output_name=os.path.join(self.output_dir_save,self.save[attr]['output_name']))

                elif self.save[attr]['method']=='netcdf':
                    from .util.write_util import write_analysis_ncf
                    # save either all groups or selected groups
                    if self.save[attr]['data']=='all':
                        if 'prefix' in self.save[attr]:
                            write_analysis_ncf(obj=getattr(self,attr), output_dir=self.output_dir_save,
                                               fn_prefix=self.save[attr]['prefix'])
                        else:
                            write_analysis_ncf(obj=getattr(self,attr), output_dir=self.output_dir_save)
                    else:
                        if 'prefix' in self.save[attr]:
                            write_analysis_ncf(obj=getattr(self,attr), output_dir=self.output_dir_save, 
                                               fn_prefix=self.save[attr]['prefix'], keep_groups=self.save[attr]['data'])
                        else:
                            write_analysis_ncf(obj=getattr(self,attr), output_dir=self.output_dir_save, 
                                               keep_groups=self.save[attr]['data'])
        
    def read_analysis(self):
        """Read all previously saved analysis attributes listed in analysis section of input yaml file.

        Returns
        -------
        None
        """
        if self.read is not None:
            # Loop over each possible attr type (models, obs and paired)
            from .util.read_util import read_saved_data
            for attr in self.read:
                if self.read[attr]['method']=='pkl':
                    read_saved_data(analysis=self,filenames=self.read[attr]['filenames'], method='pkl', attr=attr)
                elif self.read[attr]['method']=='netcdf':
                    read_saved_data(analysis=self,filenames=self.read[attr]['filenames'], method='netcdf', attr=attr)

    def open_models(self, time_interval=None):
        """Open all models listed in the input yaml file and create a :class:`model` 
        object for each of them, populating the :attr:`models` dict.

        Parameters
        __________
        time_interval (optional, default None) : [pandas.Timestamp, pandas.Timestamp]
            If not None, restrict models to datetime range spanned by time interval [start, end].

        Returns
        -------
        None
        """
        if 'model' in self.control_dict:
            # open each model
            for mod in self.control_dict['model']:
                # create a new model instance
                m = model()
                # this is the model type (ie cmaq, rapchem, gsdchem etc)
                m.model = self.control_dict['model'][mod]['mod_type']
                # set the model label in the dictionary and model class instance
                if 'radius_of_influence' in self.control_dict['model'][mod].keys():
                    m.radius_of_influence = self.control_dict['model'][mod]['radius_of_influence']
                else:
                    m.radius_of_influence = 1e6
                if 'mod_kwargs' in self.control_dict['model'][mod].keys():
                    m.mod_kwargs = self.control_dict['model'][mod]['mod_kwargs']    
                m.label = mod
                # create file string (note this can include hot strings)
                m.file_str = os.path.expandvars(
                    self.control_dict['model'][mod]['files'])
                if 'files_vert' in self.control_dict['model'][mod].keys():
                    m.file_vert_str = os.path.expandvars(
                        self.control_dict['model'][mod]['files_vert'])
                if 'files_surf' in self.control_dict['model'][mod].keys():
                    m.file_surf_str = os.path.expandvars(
                        self.control_dict['model'][mod]['files_surf'])
                if 'files_pm25' in self.control_dict['model'][mod].keys():
                    m.file_pm25_str = os.path.expandvars(
                        self.control_dict['model'][mod]['files_pm25'])
                # create mapping
                m.mapping = self.control_dict['model'][mod]['mapping']
                # add variable dict
                if 'variables' in self.control_dict['model'][mod].keys():
                    m.variable_dict = self.control_dict['model'][mod]['variables']
                if 'plot_kwargs' in self.control_dict['model'][mod].keys():
                    m.plot_kwargs = self.control_dict['model'][mod]['plot_kwargs']
                    
                # unstructured grid check
                if m.model in ['cesm_se']:
                    if 'scrip_file' in self.control_dict['model'][mod].keys():
                        m.scrip_file = self.control_dict['model'][mod]['scrip_file']
                    else:
                        raise ValueError( '"Scrip_file" must be provided for unstructured grid output!' )

                # maybe set projection
                proj_in = self.control_dict['model'][mod].get("projection")
                if proj_in == "None":
                    print(
                        f"NOTE: model.{mod}.projection is {proj_in!r} (str), "
                        "but we assume you want `None` (Python null sentinel). "
                        "To avoid this warning, "
                        "update your control file to remove the projection setting "
                        "or set to `~` or `null` if you want null value in YAML."
                    )
                    proj_in = None
                if proj_in is not None:
                    if isinstance(proj_in, str) and proj_in.startswith("model:"):
                        m.proj = proj_in
                    elif isinstance(proj_in, str) and proj_in.startswith("ccrs."):
                        import cartopy.crs as ccrs
                        m.proj = eval(proj_in)
                    else:
                        import cartopy.crs as ccrs

                        if isinstance(proj_in, ccrs.Projection):
                            m.proj = proj_in
                        else:
                            m.proj = ccrs.Projection(proj_in)

                # open the model
                m.open_model_files(time_interval=time_interval)
                self.models[m.label] = m

    def open_obs(self, time_interval=None):
        """Open all observations listed in the input yaml file and create an 
        :class:`observation` instance for each of them,
        populating the :attr:`obs` dict.

        Parameters
        __________
        time_interval (optional, default None) : [pandas.Timestamp, pandas.Timestamp]
            If not None, restrict obs to datetime range spanned by time interval [start, end].


        Returns
        -------
        None
        """
        if 'obs' in self.control_dict:
            for obs in self.control_dict['obs']:
                o = observation()
                o.obs = obs
                o.label = obs
                o.obs_type = self.control_dict['obs'][obs]['obs_type']
                if 'data_proc' in self.control_dict['obs'][obs].keys():
                    o.data_proc = self.control_dict['obs'][obs]['data_proc']
                o.file = os.path.expandvars(
                    self.control_dict['obs'][obs]['filename'])
                if 'variables' in self.control_dict['obs'][obs].keys():
                    o.variable_dict = self.control_dict['obs'][obs]['variables']
<<<<<<< HEAD
                if 'resample' in self.control_dict['obs'][obs].keys():
                    o.resample = self.control_dict['obs'][obs]['resample']
                o.open_obs()
=======
                o.open_obs(time_interval=time_interval)
>>>>>>> 08613245
                self.obs[o.label] = o

    def pair_data(self, time_interval=None):
        """Pair all observations and models in the analysis class
        (i.e., those listed in the input yaml file) together,
        populating the :attr:`paired` dict.

        Parameters
        __________
        time_interval (optional, default None) : [pandas.Timestamp, pandas.Timestamp]
            If not None, restrict pairing to datetime range spanned by time interval [start, end].


        Returns
        -------
        None
        """
        pairs = {}  # TODO: unused
        for model_label in self.models:
            mod = self.models[model_label]
            # Now we have the models we need to loop through the mapping table for each network and pair the data
            # each paired dataset will be output to a netcdf file with 'model_label_network.nc'
            for obs_to_pair in mod.mapping.keys():
                # get the variables to pair from the model data (ie don't pair all data)
                keys = [key for key in mod.mapping[obs_to_pair].keys()]
                obs_vars = [mod.mapping[obs_to_pair][key] for key in keys]
                if mod.variable_dict is not None:
                    mod_vars = [key for key in mod.variable_dict.keys()]
                
                # unstructured grid check - lon/lat variables should be explicitly added 
                # in addition to comparison variables
                if mod.obj.attrs.get("mio_scrip_file", False):
                    lonlat_list = [ 'lon', 'lat', 'longitude', 'latitude', 'Longitude', 'Latitude' ]
                    for ll in lonlat_list:
                        if ll in mod.obj.data_vars:
                            keys += [ll]
                if mod.variable_dict is not None:
                    model_obj = mod.obj[keys+mod_vars]
                else:
                    model_obj = mod.obj[keys]
                ## TODO:  add in ability for simple addition of variables from

                # simplify the objs object with the correct mapping variables
                obs = self.obs[obs_to_pair]

                # pair the data
                # if pt_sfc (surface point network or monitor)
                if obs.obs_type.lower() == 'pt_sfc':
                    # convert this to pandas dataframe unless already done because second time paired this obs
                    if not isinstance(obs.obj, pd.DataFrame):
                        obs.obs_to_df()
                    #Check if z dim is larger than 1. If so select, the first level as all models read through 
                    #MONETIO will be reordered such that the first level is the level nearest to the surface.
                    try:
                        if model_obj.sizes['z'] > 1:
                            # Select only the surface values to pair with obs.
                            model_obj = model_obj.isel(z=0).expand_dims('z',axis=1)
                    except KeyError as e:
                        raise Exception("MONET requires an altitude dimension named 'z'") from e
                    # now combine obs with
                    paired_data = model_obj.monet.combine_point(obs.obj, radius_of_influence=mod.radius_of_influence, suffix=mod.label)
                    if self.debug:
                        print('After pairing: ', paired_data)
                    # this outputs as a pandas dataframe.  Convert this to xarray obj
                    p = pair()
                    p.obs = obs.label
                    p.model = mod.label
                    p.model_vars = keys
                    p.obs_vars = obs_vars
                    p.filename = '{}_{}.nc'.format(p.obs, p.model)
                    p.obj = paired_data.monet._df_to_da()
                    label = "{}_{}".format(p.obs, p.model)
                    self.paired[label] = p
                    p.obj = p.fix_paired_xarray(dset=p.obj)
                    # write_util.write_ncf(p.obj,p.filename) # write out to file
                    
                                # if aircraft (aircraft observation)
                elif obs.obs_type.lower() == 'aircraft':
                    from .util.tools import vert_interp
                    # convert this to pandas dataframe unless already done because second time paired this obs
                    if not isinstance(obs.obj, pd.DataFrame):
                        obs.obj = obs.obj.to_dataframe()
                    
                    #drop any variables where coords NaN
                    obs.obj = obs.obj.reset_index().dropna(subset=['pressure_obs','latitude','longitude']).set_index('time')
                    
                    # do the facy trick to convert to get something useful for MONET
                    # this converts to dimensions of x and y
                    # you may want to make pressure / msl a coordinate too
                    new_ds_obs = obs.obj.rename_axis('time_obs').reset_index().monet._df_to_da().set_coords(['time_obs','pressure_obs'])
                    
                    #Nearest neighbor approach to find closest grid cell to each point.
                    ds_model = m.util.combinetool.combine_da_to_da(model_obj,new_ds_obs,merge=False)
                    #Interpolate based on time in the observations
                    ds_model = ds_model.interp(time=ds_model.time_obs.squeeze())
                    
                    paired_data = vert_interp(ds_model,obs.obj,keys+mod_vars)
                    print('After pairing: ', paired_data)
                    # this outputs as a pandas dataframe.  Convert this to xarray obj
                    p = pair()
                    p.type = 'aircraft'
                    p.radius_of_influence = None
                    p.obs = obs.label
                    p.model = mod.label
                    p.model_vars = keys
                    p.obs_vars = obs_vars
                    p.filename = '{}_{}.nc'.format(p.obs, p.model)
                    p.obj = paired_data.set_index('time').to_xarray().expand_dims('x').transpose('time','x')
                    label = "{}_{}".format(p.obs, p.model)
                    self.paired[label] = p
                    # write_util.write_ncf(p.obj,p.filename) # write out to file
                    
                # TODO: add other network types / data types where (ie flight, satellite etc)

    def concat_pairs(self):
        """Read and concatenate all observation and model time interval pair data,
        populating the :attr:`paired` dict.

        Returns
        -------
        None
        """
        pass

    ### TODO: Create the plotting driver (most complicated one)
    # def plotting(self):
    def plotting(self):
        """Cycle through all the plotting groups (e.g., plot_grp1) listed in 
        the input yaml file and create the plots.
        
        This routine loops over all the domains and
        model/obs pairs specified in the plotting group (``.control_dict['plots']``)
        for all the variables specified in the mapping dictionary listed in 
        :attr:`paired`.

        Creates plots stored in the file location specified by output_dir
        in the analysis section of the yaml file.

        Returns
        -------
        None
        """
        import matplotlib.pyplot as plt

        from .plots import surfplots as splots, savefig

        # Disable figure count warning
        initial_max_fig = plt.rcParams["figure.max_open_warning"]
        plt.rcParams["figure.max_open_warning"] = 0

        # first get the plotting dictionary from the yaml file
        plot_dict = self.control_dict['plots']
        # Calculate any items that do not need to recalculate each loop.
        startdatename = str(datetime.datetime.strftime(self.start_time, '%Y-%m-%d_%H'))
        enddatename = str(datetime.datetime.strftime(self.end_time, '%Y-%m-%d_%H'))
        # now we are going to loop through each plot_group (note we can have multiple plot groups)
        # a plot group can have
        #     1) a singular plot type
        #     2) multiple paired datasets or model datasets depending on the plot type
        #     3) kwargs for creating the figure ie size and marker (note the default for obs is 'x')
        for grp, grp_dict in plot_dict.items():
            pair_labels = grp_dict['data']
            # get the plot type
            plot_type = grp_dict['type']

            # first get the observational obs labels
            pair1 = self.paired[list(self.paired.keys())[0]]
            obs_vars = pair1.obs_vars

            # loop through obs variables
            for obsvar in obs_vars:
                # Loop also over the domain types. So can easily create several overview and zoomed in plots.
                domain_types = grp_dict['domain_type']
                domain_names = grp_dict['domain_name']
                for domain in range(len(domain_types)):
                    domain_type = domain_types[domain]
                    domain_name = domain_names[domain]

                    # Then loop through each of the pairs to add to the plot.
                    for p_index, p_label in enumerate(pair_labels):
                        p = self.paired[p_label]
                        # find the pair model label that matches the obs var
                        index = p.obs_vars.index(obsvar)
                        modvar = p.model_vars[index]

                        # Adjust the modvar as done in pairing script, if the species name in obs and model are the same.
                        if obsvar == modvar:
                            modvar = modvar + '_new'

                        # convert to dataframe
                        pairdf_all = p.obj.to_dataframe(dim_order=["time", "x"])

                        # Select only the analysis time window.
                        pairdf_all = pairdf_all.loc[self.start_time : self.end_time]

                        # Determine the default plotting colors.
                        if 'default_plot_kwargs' in grp_dict.keys():
                            if self.models[p.model].plot_kwargs is not None:
                                plot_dict = {**grp_dict['default_plot_kwargs'], **self.models[p.model].plot_kwargs}
                            else:
                                plot_dict = {**grp_dict['default_plot_kwargs'], **splots.calc_default_colors(p_index)}
                            obs_dict = grp_dict['default_plot_kwargs']
                        else:
                            if self.models[p.model].plot_kwargs is not None:
                                plot_dict = self.models[p.model].plot_kwargs.copy()
                            else:
                                plot_dict = splots.calc_default_colors(p_index).copy()
                            obs_dict = None

                        # Determine figure_kwargs and text_kwargs
                        if 'fig_kwargs' in grp_dict.keys():
                            fig_dict = grp_dict['fig_kwargs']
                        else:
                            fig_dict = None
                        if 'text_kwargs' in grp_dict.keys():
                            text_dict = grp_dict['text_kwargs']
                        else:
                            text_dict = None

                        # Read in some plotting specifications stored with observations.
                        if self.obs[p.obs].variable_dict is not None:
                            if obsvar in self.obs[p.obs].variable_dict.keys():
                                obs_plot_dict = self.obs[p.obs].variable_dict[obsvar].copy()
                            else:
                                obs_plot_dict = {}
                        else:
                            obs_plot_dict = {}

                        # Specify ylabel if noted in yaml file.
                        if 'ylabel_plot' in obs_plot_dict.keys():
                            use_ylabel = obs_plot_dict['ylabel_plot']
                        else:
                            use_ylabel = None

                        # Determine if set axis values or use defaults
                        if grp_dict['data_proc']['set_axis'] == True:
                            if obs_plot_dict:  # Is not null
                                set_yaxis = True
                            else:
                                print('Warning: variables dict for ' + obsvar + ' not provided, so defaults used')
                                set_yaxis = False
                        else:
                            set_yaxis = False

                        # Determine to calculate mean values or percentile
                        if 'percentile_opt' in obs_plot_dict.keys():
                            use_percentile = obs_plot_dict['percentile_opt']
                        else:
                            use_percentile = None

                        # Determine outname
                        outname = "{}.{}.{}.{}.{}.{}.{}".format(grp, plot_type, obsvar, startdatename, enddatename, domain_type, domain_name)

                        # Query selected points if applicable
                        if domain_type != 'all':
                            pairdf_all.query(domain_type + ' == ' + '"' + domain_name + '"', inplace=True)
                        
                        # Query with filter options
                        if 'filter_dict' in grp_dict['data_proc'] and 'filter_string' in grp_dict['data_proc']:
                            raise Exception("""For plot group: {}, only one of filter_dict and filter_string can be specified.""".format(grp))
                        elif 'filter_dict' in grp_dict['data_proc']:
                            filter_dict = grp_dict['data_proc']['filter_dict']
                            for column in filter_dict.keys():
                                filter_vals = filter_dict[column]['value']
                                filter_op = filter_dict[column]['oper']
                                if filter_op == 'isin':
                                    pairdf_all.query(f'{column} == {filter_vals}', inplace=True)
                                elif filter_op == 'isnotin':
                                    pairdf_all.query(f'{column} != {filter_vals}', inplace=True)
                                else:
                                    pairdf_all.query(f'{column} {filter_op} {filter_vals}', inplace=True)
                        elif 'filter_string' in grp_dict['data_proc']:
                            pairdf_all.query(grp_dict['data_proc']['filter_string'], inplace=True)

                        # Drop sites with greater than X percent NAN values
                        if 'rem_obs_by_nan_pct' in grp_dict['data_proc']:
                            grp_var = grp_dict['data_proc']['rem_obs_by_nan_pct']['group_var']
                            pct_cutoff = grp_dict['data_proc']['rem_obs_by_nan_pct']['pct_cutoff']
                            
                            if grp_dict['data_proc']['rem_obs_by_nan_pct']['times'] == 'hourly':
                                # Select only hours at the hour
                                hourly_pairdf_all = pairdf_all.reset_index().loc[pairdf_all.reset_index()['time'].dt.minute==0,:]
                                
                                # calculate total obs count, obs count with nan removed, and nan percent for each group
                                grp_fullcount = hourly_pairdf_all[[grp_var,obsvar]].groupby(grp_var).size().rename({0:obsvar})
                                grp_nonan_count = hourly_pairdf_all[[grp_var,obsvar]].groupby(grp_var).count() # counts only non NA values    
                            else: 
                                # calculate total obs count, obs count with nan removed, and nan percent for each group
                                grp_fullcount = pairdf_all[[grp_var,obsvar]].groupby(grp_var).size().rename({0:obsvar})
                                grp_nonan_count = pairdf_all[[grp_var,obsvar]].groupby(grp_var).count() # counts only non NA values  
                                
                            grp_pct_nan = 100 - grp_nonan_count.div(grp_fullcount,axis=0)*100

                            # make list of sites meeting condition and select paired data by this by this
                            grp_select = grp_pct_nan.query(obsvar + ' < ' + str(pct_cutoff)).reset_index()
                            pairdf_all = pairdf_all.loc[pairdf_all[grp_var].isin(grp_select[grp_var].values)]
                        
                        # Drop NaNs
                        if grp_dict['data_proc']['rem_obs_nan'] == True:
                            # I removed drop=True in reset_index in order to keep 'time' as a column.
                            pairdf = pairdf_all.reset_index().dropna(subset=[modvar, obsvar])
                        else:
                            print('Warning: set rem_obs_nan = True for regulatory metrics') 
                            pairdf = pairdf_all.reset_index().dropna(subset=[modvar])

                        # JianHe: do we need provide a warning if pairdf is empty (no valid obsdata) for specific subdomain?
                        if pairdf.empty or pairdf[obsvar].isnull().all():
                            print('Warning: no valid obs found for '+domain_name)
                            continue

                        # JianHe: Determine if calculate regulatory values
                        cal_reg = obs_plot_dict.get('regulatory', False)

                        if cal_reg:
                            # Reset use_ylabel for regulatory calculations
                            if 'ylabel_reg_plot' in obs_plot_dict.keys():
                                use_ylabel = obs_plot_dict['ylabel_reg_plot']
                            else:
                                use_ylabel = None

                            df2 = (
                                pairdf.copy()
                                .groupby("siteid")
                                .resample('H', on='time_local')
                                .mean()
                                .reset_index()
                            )

                            if obsvar == 'PM2.5':  
                                pairdf_reg = splots.make_24hr_regulatory(df2,[obsvar,modvar]).rename(index=str,columns={obsvar+'_y':obsvar+'_reg',modvar+'_y':modvar+'_reg'})
                            elif obsvar == 'OZONE':
                                pairdf_reg = splots.make_8hr_regulatory(df2,[obsvar,modvar]).rename(index=str,columns={obsvar+'_y':obsvar+'_reg',modvar+'_y':modvar+'_reg'})
                            else:
                                print('Warning: no regulatory calculations found for ' + obsvar + '. Skipping plot.')
                                del df2
                                continue
                            del df2
                            if len(pairdf_reg[obsvar+'_reg']) == 0:
                                print('No valid data for '+obsvar+'_reg. Skipping plot.')
                                continue
                            else:
                                # Reset outname for regulatory options
                                outname = "{}.{}.{}.{}.{}.{}.{}".format(grp, plot_type, obsvar+'_reg', startdatename, enddatename, domain_type, domain_name)
                        else:
                            pairdf_reg = None

                        if plot_type.lower() == 'spatial_bias': 
                            if use_percentile is None:
                                outname = outname+'.mean'
                            else:
                                outname = outname+'.p'+'{:02d}'.format(use_percentile) 

                        if self.output_dir is not None:
                            outname = self.output_dir + '/' + outname  # Extra / just in case.

                        # Types of plots
                        if plot_type.lower() == 'timeseries':
                            if set_yaxis == True:
                                if all(k in obs_plot_dict for k in ('vmin_plot', 'vmax_plot')):
                                    vmin = obs_plot_dict['vmin_plot']
                                    vmax = obs_plot_dict['vmax_plot']
                                else:
                                    print('Warning: vmin_plot and vmax_plot not specified for ' + obsvar + ', so default used.')
                                    vmin = None
                                    vmax = None
                            else:
                                vmin = None
                                vmax = None
                            # Select time to use as index.
                            pairdf = pairdf.set_index(grp_dict['data_proc']['ts_select_time'])
                            a_w = grp_dict['data_proc']['ts_avg_window']
                            if p_index == 0:
                                # First plot the observations.
                                ax = splots.make_timeseries(
                                    pairdf,
                                    pairdf_reg,
                                    column=obsvar,
                                    label=p.obs,
                                    avg_window=a_w,
                                    ylabel=use_ylabel,
                                    vmin=vmin,
                                    vmax=vmax,
                                    domain_type=domain_type,
                                    domain_name=domain_name,
                                    plot_dict=obs_dict,
                                    fig_dict=fig_dict,
                                    text_dict=text_dict,
                                    debug=self.debug
                                )
                            # For all p_index plot the model.
                            ax = splots.make_timeseries(
                                pairdf,
                                pairdf_reg,
                                column=modvar,
                                label=p.model,
                                ax=ax,
                                avg_window=a_w,
                                ylabel=use_ylabel,
                                vmin=vmin,
                                vmax=vmax,
                                domain_type=domain_type,
                                domain_name=domain_name,
                                plot_dict=plot_dict,
                                text_dict=text_dict,
                                debug=self.debug
                            )
                            # At the end save the plot.
                            if p_index == len(pair_labels) - 1:
                                savefig(outname + '.png', logo_height=150)
                                del (ax, fig_dict, plot_dict, text_dict, obs_dict, obs_plot_dict) #Clear axis for next plot.
                        if plot_type.lower() == 'boxplot':
                            if set_yaxis == True:
                                if all(k in obs_plot_dict for k in ('vmin_plot', 'vmax_plot')):
                                    vmin = obs_plot_dict['vmin_plot']
                                    vmax = obs_plot_dict['vmax_plot']
                                else:
                                    print('Warning: vmin_plot and vmax_plot not specified for ' + obsvar + ', so default used.')
                                    vmin = None
                                    vmax = None
                            else:
                                vmin = None
                                vmax = None
                            # First for p_index = 0 create the obs box plot data array.
                            if p_index == 0:
                                comb_bx, label_bx = splots.calculate_boxplot(pairdf, pairdf_reg, column=obsvar, 
                                                                             label=p.obs, plot_dict=obs_dict)
                            # Then add the models to this dataarray.
                            comb_bx, label_bx = splots.calculate_boxplot(pairdf, pairdf_reg, column=modvar, label=p.model,
                                                                         plot_dict=plot_dict, comb_bx=comb_bx,
                                                                         label_bx=label_bx)
                            # For the last p_index make the plot.
                            if p_index == len(pair_labels) - 1:
                                splots.make_boxplot(
                                    comb_bx,
                                    label_bx,
                                    ylabel=use_ylabel,
                                    vmin=vmin,
                                    vmax=vmax,
                                    outname=outname,
                                    domain_type=domain_type,
                                    domain_name=domain_name,
                                    plot_dict=obs_dict,
                                    fig_dict=fig_dict,
                                    text_dict=text_dict,
                                    debug=self.debug
                                )
                                #Clear info for next plot.
                                del (comb_bx, label_bx, fig_dict, plot_dict, text_dict, obs_dict, obs_plot_dict) 
                        elif plot_type.lower() == 'taylor':
                            if set_yaxis == True:
                                if 'ty_scale' in obs_plot_dict.keys():
                                    ty_scale = obs_plot_dict['ty_scale']
                                else:
                                    print('Warning: ty_scale not specified for ' + obsvar + ', so default used.')
                                    ty_scale = 1.5  # Use default
                            else:
                                ty_scale = 1.5  # Use default
                            if p_index == 0:
                                # Plot initial obs/model
                                dia = splots.make_taylor(
                                    pairdf,
                                    pairdf_reg,
                                    column_o=obsvar,
                                    label_o=p.obs,
                                    column_m=modvar,
                                    label_m=p.model,
                                    ylabel=use_ylabel,
                                    ty_scale=ty_scale,
                                    domain_type=domain_type,
                                    domain_name=domain_name,
                                    plot_dict=plot_dict,
                                    fig_dict=fig_dict,
                                    text_dict=text_dict,
                                    debug=self.debug
                                )
                            else:
                                # For the rest, plot on top of dia
                                dia = splots.make_taylor(
                                    pairdf,
                                    pairdf_reg,
                                    column_o=obsvar,
                                    label_o=p.obs,
                                    column_m=modvar,
                                    label_m=p.model,
                                    dia=dia,
                                    ylabel=use_ylabel,
                                    ty_scale=ty_scale,
                                    domain_type=domain_type,
                                    domain_name=domain_name,
                                    plot_dict=plot_dict,
                                    text_dict=text_dict,
                                    debug=self.debug
                                )
                            # At the end save the plot.
                            if p_index == len(pair_labels) - 1:
                                savefig(outname + '.png', logo_height=70)
                                del (dia, fig_dict, plot_dict, text_dict, obs_dict, obs_plot_dict) #Clear info for next plot.
                        elif plot_type.lower() == 'spatial_bias':
                            if set_yaxis == True:
                                if 'vdiff_plot' in obs_plot_dict.keys():
                                    vdiff = obs_plot_dict['vdiff_plot']
                                else:
                                    print('Warning: vdiff_plot not specified for ' + obsvar + ', so default used.')
                                    vdiff = None
                            else:
                                vdiff = None
                            # p_label needs to be added to the outname for this plot
                            outname = "{}.{}".format(outname, p_label)
                            splots.make_spatial_bias(
                                pairdf,
                                pairdf_reg,
                                column_o=obsvar,
                                label_o=p.obs,
                                column_m=modvar,
                                label_m=p.model,
                                ylabel=use_ylabel,
                                ptile=use_percentile,
                                vdiff=vdiff,
                                outname=outname,
                                domain_type=domain_type,
                                domain_name=domain_name,
                                fig_dict=fig_dict,
                                text_dict=text_dict,
                                debug=self.debug
                            )
                            del (fig_dict, plot_dict, text_dict, obs_dict, obs_plot_dict) #Clear info for next plot.
                        elif plot_type.lower() == 'spatial_bias_exceedance':
                            if cal_reg:
                                if set_yaxis == True:
                                    if 'vdiff_reg_plot' in obs_plot_dict.keys():
                                        vdiff = obs_plot_dict['vdiff_reg_plot']
                                    else:
                                        print('Warning: vdiff_reg_plot not specified for ' + obsvar + ', so default used.')
                                        vdiff = None
                                else:
                                    vdiff = None

                                # p_label needs to be added to the outname for this plot
                                outname = "{}.{}".format(outname, p_label)
                                splots.make_spatial_bias_exceedance(
                                    pairdf_reg,
                                    column_o=obsvar+'_reg',
                                    label_o=p.obs,
                                    column_m=modvar+'_reg',
                                    label_m=p.model,
                                    ylabel=use_ylabel,
                                    vdiff=vdiff,
                                    outname=outname,
                                    domain_type=domain_type,
                                    domain_name=domain_name,
                                    fig_dict=fig_dict,
                                    text_dict=text_dict,
                                    debug=self.debug
                                )
                                del (fig_dict, plot_dict, text_dict, obs_dict, obs_plot_dict) #Clear info for next plot.
                            else:
                                print('Warning: spatial_bias_exceedance plot only works when regulatory=True.')
                        # JianHe: need updates to include regulatory option for overlay plots
                        elif plot_type.lower() == 'spatial_overlay':
                            if set_yaxis == True:
                                if all(k in obs_plot_dict for k in ('vmin_plot', 'vmax_plot', 'nlevels_plot')):
                                    vmin = obs_plot_dict['vmin_plot']
                                    vmax = obs_plot_dict['vmax_plot']
                                    nlevels = obs_plot_dict['nlevels_plot']
                                elif all(k in obs_plot_dict for k in ('vmin_plot', 'vmax_plot')):
                                    vmin = obs_plot_dict['vmin_plot']
                                    vmax = obs_plot_dict['vmax_plot']
                                    nlevels = None
                                else:
                                    print('Warning: vmin_plot and vmax_plot not specified for ' + obsvar + ', so default used.')
                                    vmin = None
                                    vmax = None
                                    nlevels = None
                            else:
                                vmin = None
                                vmax = None
                                nlevels = None
                            #Check if z dim is larger than 1. If so select, the first level as all models read through 
                            #MONETIO will be reordered such that the first level is the level nearest to the surface.
                            # Create model slice and select time window for spatial plots
                            try:
                                self.models[p.model].obj.sizes['z']
                                if self.models[p.model].obj.sizes['z'] > 1: #Select only surface values.
                                    vmodel = self.models[p.model].obj.isel(z=0).expand_dims('z',axis=1).loc[
                                        dict(time=slice(self.start_time, self.end_time))] 
                                else:
                                    vmodel = self.models[p.model].obj.loc[dict(time=slice(self.start_time, self.end_time))]
                            except KeyError as e:
                                raise Exception("MONET requires an altitude dimension named 'z'") from e

                            # Determine proj to use for spatial plots
                            proj = splots.map_projection(self.models[p.model])
                            # p_label needs to be added to the outname for this plot
                            outname = "{}.{}".format(outname, p_label)
                            # For just the spatial overlay plot, you do not use the model data from the pair file
                            # So get the variable name again since pairing one could be _new.
                            # JianHe: only make overplay plots for non-regulatory variables for now
                            if not cal_reg:
                                splots.make_spatial_overlay(
                                    pairdf,
                                    vmodel,
                                    column_o=obsvar,
                                    label_o=p.obs,
                                    column_m=p.model_vars[index],
                                    label_m=p.model,
                                    ylabel=use_ylabel,
                                    vmin=vmin,
                                    vmax=vmax,
                                    nlevels=nlevels,
                                    proj=proj,
                                    outname=outname,
                                    domain_type=domain_type,
                                    domain_name=domain_name,
                                    fig_dict=fig_dict,
                                    text_dict=text_dict,
                                    debug=self.debug
                                )
                            else:
                                print('Warning: Spatial overlay plots are not available yet for regulatory metrics.')

                            del (fig_dict, plot_dict, text_dict, obs_dict, obs_plot_dict) #Clear info for next plot.

        # Restore figure count warning
        plt.rcParams["figure.max_open_warning"] = initial_max_fig

    def stats(self):
        """Calculate statistics specified in the input yaml file.
        
        This routine  loops over all the domains and model/obs pairs for all the variables 
        specified in the mapping dictionary listed in :attr:`paired`.
        
        Creates a csv file storing the statistics and optionally a figure 
        visualizing the table.

        Returns
        -------
        None
        """
        from .stats import proc_stats as proc_stats
        from .plots import surfplots as splots

        # first get the stats dictionary from the yaml file
        stat_dict = self.control_dict['stats']
        # Calculate general items
        startdatename = str(datetime.datetime.strftime(self.start_time, '%Y-%m-%d_%H'))
        enddatename = str(datetime.datetime.strftime(self.end_time, '%Y-%m-%d_%H'))
        stat_list = stat_dict['stat_list']
        # Determine stat_grp full name
        stat_fullname_ns = proc_stats.produce_stat_dict(stat_list=stat_list, spaces=False)
        stat_fullname_s = proc_stats.produce_stat_dict(stat_list=stat_list, spaces=True)
        pair_labels = stat_dict['data']

        # Determine rounding
        if 'round_output' in stat_dict.keys():
            round_output = stat_dict['round_output']
        else:
            round_output = 3

        # Then loop over all the observations
        # first get the observational obs labels
        pair1 = self.paired[list(self.paired.keys())[0]]
        obs_vars = pair1.obs_vars
        for obsvar in obs_vars:
            # Read in some plotting specifications stored with observations.
            if self.obs[pair1.obs].variable_dict is not None:
                if obsvar in self.obs[pair1.obs].variable_dict.keys():
                    obs_plot_dict = self.obs[pair1.obs].variable_dict[obsvar]
                else:
                    obs_plot_dict = {}
            else:
                obs_plot_dict = {}

            # JianHe: Determine if calculate regulatory values
            cal_reg = obs_plot_dict.get('regulatory', False)

            # Next loop over all of the domains.
            # Loop also over the domain types.
            domain_types = stat_dict['domain_type']
            domain_names = stat_dict['domain_name']
            for domain in range(len(domain_types)):
                domain_type = domain_types[domain]
                domain_name = domain_names[domain]

                # The tables and text files will be output at this step in loop.
                # Create an empty pandas dataarray.
                df_o_d = pd.DataFrame()
                # Determine outname
                if cal_reg:
                    outname = "{}.{}.{}.{}.{}.{}".format('stats', obsvar+'_reg', domain_type, domain_name, startdatename, enddatename)
                else:
                    outname = "{}.{}.{}.{}.{}.{}".format('stats', obsvar, domain_type, domain_name, startdatename, enddatename)

                # Determine plotting kwargs
                if 'output_table_kwargs' in stat_dict.keys():
                    out_table_kwargs = stat_dict['output_table_kwargs']
                else:
                    out_table_kwargs = None

                # Add Stat ID and FullName to pandas dictionary.
                df_o_d['Stat_ID'] = stat_list
                df_o_d['Stat_FullName'] = stat_fullname_ns

                # Specify title for stat plots. 
                if cal_reg:
                    if 'ylabel_reg_plot' in obs_plot_dict.keys():
                        title = obs_plot_dict['ylabel_reg_plot'] + ': ' + domain_type + ' ' + domain_name
                    else:
                        title = obsvar + '_reg: ' + domain_type + ' ' + domain_name
                else:
                    if 'ylabel_plot' in obs_plot_dict.keys():
                        title = obs_plot_dict['ylabel_plot'] + ': ' + domain_type + ' ' + domain_name
                    else:
                        title = obsvar + ': ' + domain_type + ' ' + domain_name

                # Finally Loop through each of the pairs
                for p_label in pair_labels:
                    p = self.paired[p_label]
                    # Create an empty list to store the stat_var
                    p_stat_list = []

                    # Loop through each of the stats
                    for stat_grp in stat_list:

                        # find the pair model label that matches the obs var
                        index = p.obs_vars.index(obsvar)
                        modvar = p.model_vars[index]

                        # Adjust the modvar as done in pairing script, if the species name in obs and model are the same.
                        if obsvar == modvar:
                            modvar = modvar + '_new'

                        # convert to dataframe
                        pairdf_all = p.obj.to_dataframe(dim_order=["time", "x"])

                        # Select only the analysis time window.
                        pairdf_all = pairdf_all.loc[self.start_time : self.end_time]

                        # Query selected points if applicable
                        if domain_type != 'all':
                            pairdf_all.query(domain_type + ' == ' + '"' + domain_name + '"', inplace=True)
                        
                        # Query with filter options
                        if 'data_proc' in stat_dict:
                            if 'filter_dict' in stat_dict['data_proc'] and 'filter_string' in stat_dict['data_proc']:
                                raise Exception("For statistics, only one of filter_dict and filter_string can be specified.")
                            elif 'filter_dict' in stat_dict['data_proc']:
                                filter_dict = stat_dict['data_proc']['filter_dict']
                                for column in filter_dict.keys():
                                    filter_vals = filter_dict[column]['value']
                                    filter_op = filter_dict[column]['oper']
                                    if filter_op == 'isin':
                                        pairdf_all.query(f'{column} == {filter_vals}', inplace=True)
                                    elif filter_op == 'isnotin':
                                        pairdf_all.query(f'{column} != {filter_vals}', inplace=True)
                                    else:
                                        pairdf_all.query(f'{column} {filter_op} {filter_vals}', inplace=True)
                            elif 'filter_string' in stat_dict['data_proc']:
                                pairdf_all.query(stat_dict['data_proc']['filter_string'], inplace=True)

                        # Drop sites with greater than X percent NAN values
                        if 'data_proc' in stat_dict:
                            if 'rem_obs_by_nan_pct' in stat_dict['data_proc']:
                                grp_var = stat_dict['data_proc']['rem_obs_by_nan_pct']['group_var']
                                pct_cutoff = stat_dict['data_proc']['rem_obs_by_nan_pct']['pct_cutoff']

                                if stat_dict['data_proc']['rem_obs_by_nan_pct']['times'] == 'hourly':
                                    # Select only hours at the hour
                                    hourly_pairdf_all = pairdf_all.reset_index().loc[pairdf_all.reset_index()['time'].dt.minute==0,:]
                                    
                                    # calculate total obs count, obs count with nan removed, and nan percent for each group
                                    grp_fullcount = hourly_pairdf_all[[grp_var,obsvar]].groupby(grp_var).size().rename({0:obsvar})
                                    grp_nonan_count = hourly_pairdf_all[[grp_var,obsvar]].groupby(grp_var).count() # counts only non NA values    
                                else: 
                                    # calculate total obs count, obs count with nan removed, and nan percent for each group
                                    grp_fullcount = pairdf_all[[grp_var,obsvar]].groupby(grp_var).size().rename({0:obsvar})
                                    grp_nonan_count = pairdf_all[[grp_var,obsvar]].groupby(grp_var).count() # counts only non NA values  
                                
                                grp_pct_nan = 100 - grp_nonan_count.div(grp_fullcount,axis=0)*100
                                
                                # make list of sites meeting condition and select paired data by this by this
                                grp_select = grp_pct_nan.query(obsvar + ' < ' + str(pct_cutoff)).reset_index()
                                pairdf_all = pairdf_all.loc[pairdf_all[grp_var].isin(grp_select[grp_var].values)]
                        
                        # Drop NaNs for model and observations in all cases.
                        pairdf = pairdf_all.reset_index().dropna(subset=[modvar, obsvar])

                        # JianHe: do we need provide a warning if pairdf is empty (no valid obsdata) for specific subdomain?
                        if pairdf[obsvar].isnull().all() or pairdf.empty:
                            print('Warning: no valid obs found for '+domain_name)
                            p_stat_list.append('NaN')
                            continue

                        if cal_reg:
                            # Process regulatory values
                            df2 = (
                                pairdf.copy()
                                .groupby("siteid")
                                .resample('H', on='time_local')
                                .mean()
                                .reset_index()
                            )

                            if obsvar == 'PM2.5':
                                pairdf_reg = splots.make_24hr_regulatory(df2,[obsvar,modvar]).rename(index=str,columns={obsvar+'_y':obsvar+'_reg',modvar+'_y':modvar+'_reg'})
                            elif obsvar == 'OZONE':
                                pairdf_reg = splots.make_8hr_regulatory(df2,[obsvar,modvar]).rename(index=str,columns={obsvar+'_y':obsvar+'_reg',modvar+'_y':modvar+'_reg'})
                            else:
                                print('Warning: no regulatory calculations found for ' + obsvar + '. Setting stat calculation to NaN.')
                                del df2
                                p_stat_list.append('NaN')
                                continue
                            del df2
                            if len(pairdf_reg[obsvar+'_reg']) == 0:
                                print('No valid data for '+obsvar+'_reg. Setting stat calculation to NaN.')
                                p_stat_list.append('NaN')
                                continue
                            else:
                                # Drop NaNs for model and observations in all cases.
                                pairdf2 = pairdf_reg.reset_index().dropna(subset=[modvar+'_reg', obsvar+'_reg'])

                        # Create empty list for all dom
                        # Calculate statistic and append to list
                        if obsvar == 'WD':  # Use separate calculations for WD
                            p_stat_list.append(proc_stats.calc(pairdf, stat=stat_grp, obsvar=obsvar, modvar=modvar, wind=True))
                        else:
                            if cal_reg:
                                p_stat_list.append(proc_stats.calc(pairdf2, stat=stat_grp, obsvar=obsvar+'_reg', modvar=modvar+'_reg', wind=False))
                            else:
                                p_stat_list.append(proc_stats.calc(pairdf, stat=stat_grp, obsvar=obsvar, modvar=modvar, wind=False))

                    # Save the stat to a dataarray
                    df_o_d[p_label] = p_stat_list

                if self.output_dir is not None:
                    outname = self.output_dir + '/' + outname  # Extra / just in case.

                # Save the pandas dataframe to a txt file
                # Save rounded output
                df_o_d = df_o_d.round(round_output)
                df_o_d.to_csv(path_or_buf=outname + '.csv', index=False)

                if stat_dict['output_table'] == True:
                    # Output as a table graphic too.
                    # Change to use the name with full spaces.
                    df_o_d['Stat_FullName'] = stat_fullname_s
 
                    proc_stats.create_table(df_o_d.drop(columns=['Stat_ID']),
                                            outname=outname,
                                            title=title,
                                            out_table_kwargs=out_table_kwargs,
                                            debug=self.debug
                                           )<|MERGE_RESOLUTION|>--- conflicted
+++ resolved
@@ -177,24 +177,17 @@
             return
 
         self.mask_and_scale()  # mask and scale values from the control values
-<<<<<<< HEAD
         self.rename_vars() # rename any variables as necessary 
         self.resample_data()
+        self.filter_obs()
 
     def rename_vars(self):
         """Rename any variables in observation with rename set.
-=======
-        self.filter_obs()
         
-    def filter_obs(self):
-        """Filter observations based on filter_dict.
->>>>>>> 08613245
-        
-        Returns
-        -------
-        None
-<<<<<<< HEAD
-        """ 
+        Returns
+        -------
+        None
+        """
         data_vars = self.obj.data_vars
         if self.variable_dict is not None:
             for v in data_vars:
@@ -203,8 +196,14 @@
                     if 'rename' in d:
                         self.obj = self.obj.rename({v:d['rename']})
                         self.variable_dict[d['rename']] = self.variable_dict.pop(v)
-=======
-        """
+        
+    def filter_obs(self):
+        """Filter observations based on filter_dict.
+        
+        Returns
+        -------
+        None
+        """ 
         if self.data_proc is not None:
             if 'filter_dict' in self.data_proc:
                 filter_dict = self.data_proc['filter_dict']
@@ -229,7 +228,6 @@
                         self.obj = self.obj.where(self.obj[column] != filter_vals,drop=True)
                     else:
                         raise ValueError(f'Filter operation {filter_op!r} is not supported')
->>>>>>> 08613245
 
     def mask_and_scale(self):
         """Mask and scale observations, including unit conversions and setting
@@ -778,13 +776,9 @@
                     self.control_dict['obs'][obs]['filename'])
                 if 'variables' in self.control_dict['obs'][obs].keys():
                     o.variable_dict = self.control_dict['obs'][obs]['variables']
-<<<<<<< HEAD
                 if 'resample' in self.control_dict['obs'][obs].keys():
                     o.resample = self.control_dict['obs'][obs]['resample']
-                o.open_obs()
-=======
                 o.open_obs(time_interval=time_interval)
->>>>>>> 08613245
                 self.obs[o.label] = o
 
     def pair_data(self, time_interval=None):
