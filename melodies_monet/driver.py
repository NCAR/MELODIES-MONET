""" This is the overall control file.  It will drive the entire analysis package"""
import monetio as mio
import monet as m
import os
import xarray as xr
import pandas as pd
import numpy as np
import datetime

# from util import write_ncf

__all__ = (
    "pair",
    "observation",
    "model",
    "analysis",
)


class pair:
    """The pair class.

    The pair class pairs model data 
    directly with observational data along time and space.
    """
    
    def __init__(self):
        """Initialize a :class:`pair` object.
    
        Returns
        -------
        pair
        """
        self.type = 'pt_sfc'
        self.radius_of_influence = 1e6
        self.obs = None
        self.model = None
        self.model_vars = None
        self.obs_vars = None
        self.filename = None

    def fix_paired_xarray(self, dset):
        """Reformat the paired dataset.
    
        Parameters
        ----------
        dset : xarray.Dataset
        
        Returns
        -------
        xarray.Dataset
            Reformatted paired dataset.
        """
        # first convert to dataframe
        df = dset.to_dataframe().reset_index(drop=True)

        # now get just the single site index
        dfpsite = df.rename({'siteid': 'x'}, axis=1).drop_duplicates(subset=['x'])
        columns = dfpsite.columns  # all columns
        site_columns = [
            'latitude',
            'longitude',
            'x',
            'site',
            'msa_code',
            'cmsa_name',
            'epa_region',
            'state_name',
            'msa_name',
            'site',
            'utcoffset',
        ]  # only columns for single site identificaiton

        # site only xarray obj (no time dependence)
        dfps = dfpsite.loc[:, columns[columns.isin(site_columns)]].set_index(['x']).to_xarray()  # single column index

        # now pivot df and convert back to xarray using only non site_columns
        site_columns.remove('x')  # need to keep x to merge later
        dfx = df.loc[:, df.columns[~df.columns.isin(site_columns)]].rename({'siteid': 'x'}, axis=1).set_index(['time', 'x']).to_xarray()

        # merge the time dependent and time independent
        out = xr.merge([dfx, dfps])

        # reset x index and add siteid back to the xarray object
        if ~pd.api.types.is_numeric_dtype(out.x):
            siteid = out.x.values
            out['x'] = range(len(siteid))
            out['siteid'] = (('x'), siteid)

        return out


class observation:
    """The observation class.
    
    A class with information and data from an observational dataset.
    """

    def __init__(self):
        """Initialize an :class:`observation` object.

        Returns
        -------
        observation
        """
        self.obs = None
        self.label = None
        self.file = None
        self.obj = None
        """The data object (:class:`pandas.DataFrame` or :class:`xarray.Dataset`)."""
        self.type = 'pt_src'
        self.variable_dict = None

    def open_obs(self):
        """Open the observational data, store data in observation pair,
        and apply mask and scaling.

        Returns
        -------
        None
        """
        from glob import glob
        from numpy import sort

        try:
            if os.path.isfile(self.file):
                _, extension = os.path.splitext(self.file)
                if extension in ['.nc', '.ncf', '.netcdf', '.nc4']:
                    if len(glob(self.file)) > 1:
                        self.obj = xr.open_mfdataset(sort(glob(self.file)))
                    self.obj = xr.open_dataset(self.file)
                elif extension in ['.ict', '.icarrt']:
                    self.obj = mio.icarrt.add_data(self.file)
                self.mask_and_scale()  # mask and scale values from the control values
        except ValueError:
            print('something happened opening file')

    def mask_and_scale(self):
        """Mask and scale observations, including unit conversions and setting
        detection limits.
        
        Returns
        -------
        None
        """
        vars = self.obj.data_vars
        if self.variable_dict is not None:
            for v in vars:
                if v in self.variable_dict:
                    d = self.variable_dict[v]
                    # Apply removal of min, max, and nan on the units in the obs file first.
                    if 'obs_min' in d:
                        self.obj[v].data = self.obj[v].where(self.obj[v] >= d['obs_min'])
                    if 'obs_max' in d:
                        self.obj[v].data = self.obj[v].where(self.obj[v] <= d['obs_max'])
                    if 'nan_value' in d:
                        self.obj[v].data = self.obj[v].where(self.obj[v] != d['nan_value'])
                    # Then apply a correction if needed for the units.
                    if 'unit_scale' in d:
                        scale = d['unit_scale']
                    else:
                        scale = 1
                    if 'unit_scale_method' in d:
                        if d['unit_scale_method'] == '*':
                            self.obj[v].data *= scale
                        elif d['unit_scale_method'] == '/':
                            self.obj[v].data /= scale
                        elif d['unit_scale_method'] == '+':
                            self.obj[v].data += scale
                        elif d['unit_scale_method'] == '-':
                            self.obj[v].data += -1 * scale

    def obs_to_df(self):
        """Convert and reformat observation object (:attr:`obj`) to dataframe.

        Returns
        -------
        None
        """
        self.obj = self.obj.to_dataframe().reset_index().drop(['x', 'y'], axis=1)


class model:
    """The model class.
    
    A class with information and data from model results.
    """    

    def __init__(self):
        """Initialize a :class:`model` object.

        Returns
        -------
        model
        """
        self.model = None
        self.radius_of_influence = None
        self.mod_kwargs = {}
        self.file_str = None
        self.files = None
        self.file_vert_str = None
        self.files_vert = None
        self.file_surf_str = None
        self.files_surf = None
        self.file_pm25_str = None
        self.files_pm25 = None
        self.label = None
        self.obj = None
        self.mapping = None
        self.variable_dict = None
        self.plot_kwargs = None

    def glob_files(self):
        """Convert the model file location string read in by the yaml file
        into a list of files containing all model data.

        Returns
        -------
        None
        """
        from numpy import sort  # TODO: maybe use `sorted` for this
        from glob import glob

        print(self.file_str)
        self.files = sort(glob(self.file_str))
        
        if self.file_vert_str is not None:
            self.files_vert = sort(glob(self.file_vert_str))
        if self.file_surf_str is not None:
            self.files_surf = sort(glob(self.file_surf_str))
        if self.file_pm25_str is not None:
            self.files_pm25 = sort(glob(self.file_pm25_str))

    def open_model_files(self):
        """Open the model files, store data in :class:`model` instance attributes,
        and apply mask and scaling.
        
        Models supported are cmaq, wrfchem, rrfs, and gsdchem.
        If a model is not supported, MELODIES-MONET will try to open 
        the model data using a generic reader. If you wish to include new 
        models, add the new model option to this module.

        Returns
        -------
        None
        """
        self.glob_files()
        # Calculate species to input into MONET, so works for all mechanisms in wrfchem
        # I want to expand this for the other models too when add aircraft data.
        list_input_var = []
        for obs_map in self.mapping:
            list_input_var = list_input_var + list(set(self.mapping[obs_map].keys()) - set(list_input_var))
        #Only certain models need this option for speeding up i/o.
        if 'cmaq' in self.model.lower():
            print('**** Reading CMAQ model output...')
            self.mod_kwargs.update({'var_list' : list_input_var})
            if self.files_vert is not None:
                self.mod_kwargs.update({'fname_vert' : self.files_vert})
            if self.files_surf is not None:
                self.mod_kwargs.update({'fname_surf' : self.files_surf})
            if len(self.files) > 1:
                self.mod_kwargs.update({'concatenate_forecasts' : True})
            self.obj = mio.models._cmaq_mm.open_mfdataset(self.files,**self.mod_kwargs)
        elif 'wrfchem' in self.model.lower():
            print('**** Reading WRF-Chem model output...')
            self.mod_kwargs.update({'var_list' : list_input_var})
            self.obj = mio.models._wrfchem_mm.open_mfdataset(self.files,**self.mod_kwargs)
        elif 'rrfs' in self.model.lower():
            print('**** Reading RRFS-CMAQ model output...')
            if self.files_pm25 is not None:
                self.mod_kwargs.update({'fname_pm25' : self.files_pm25})
            self.mod_kwargs.update({'var_list' : list_input_var})
            self.obj = mio.models._rrfs_cmaq_mm.open_mfdataset(self.files,**self.mod_kwargs)
        elif 'gsdchem' in self.model.lower():
            print('**** Reading GSD-Chem model output...')
            if len(self.files) > 1:
                self.obj = mio.fv3chem.open_mfdataset(self.files,**self.mod_kwargs)
            else:
                self.obj = mio.fv3chem.open_dataset(self.files,**self.mod_kwargs)
        elif 'cesm_fv' in self.model.lower():
<<<<<<< HEAD
            print('**** Reading CESM FV model output...')
            self.mod_kwargs.update({'var_list' : list_input_var})
            self.obj = mio.models._cesm_fv_mm.open_mfdataset(self.files,**self.mod_kwargs)
=======
            from .new_monetio import read_cesm_fv
            print('**** Reading CESM model output...')
            self.obj = read_cesm_fv.open_mfdataset(self.files)
        # CAM-chem-SE grid or MUSICAv0
        elif 'cesm_se' in self.model.lower(): 
            from .new_monetio import read_cesm_se
            self.mod_kwargs.update({'var_list' : list_input_var})            
            self.mod_kwargs.update({'scrip_file' : self.scrip_file})
            print('**** Reading CESM SE model output...')
            self.obj = read_cesm_se.open_mfdataset(self.files,**self.mod_kwargs)
            #self.obj, self.obj_scrip = read_cesm_se.open_mfdataset(self.files,**self.mod_kwargs)
            #self.obj.monet.scrip = self.obj_scrip
>>>>>>> 1205af51
        else:
            print('**** Reading Unspecified model output. Take Caution...')
            if len(self.files) > 1:
                self.obj = xr.open_mfdataset(self.files,**self.mod_kwargs)
            else:
                self.obj = xr.open_dataset(self.files[0],**self.mod_kwargs)
        self.mask_and_scale()

    def mask_and_scale(self):
        """Mask and scale observations including unit conversions and setting
        detection limits.

        Returns
        -------
        None
        """
        vars = self.obj.data_vars
        if self.variable_dict is not None:
            for v in vars:
                if v in self.variable_dict:
                    d = self.variable_dict[v]
                    if 'unit_scale' in d:
                        scale = d['unit_scale']
                    else:
                        scale = 1
                    if 'unit_scale_method' in d:
                        if d['unit_scale_method'] == '*':
                            self.obj[v].data *= scale
                        elif d['unit_scale_method'] == '/':
                            self.obj[v].data /= scale
                        elif d['unit_scale_method'] == '+':
                            self.obj[v].data += scale
                        elif d['unit_scale_method'] == '-':
                            self.obj[v].data += -1 * scale


class analysis:
    """The analysis class.
    
    The analysis class is the highest
    level class and stores all information about the analysis. It reads 
    and stores information from the input yaml file and defines 
    overarching analysis information like the start and end time, which 
    models and observations to pair, etc.
    """

    def __init__(self):
        """Initialize the :class:`analysis` object.

        Returns
        -------
        analysis
        """
        self.control = 'control.yaml'
        self.control_dict = None
        self.models = {}
        """dict : Models, set by :meth:`open_models`."""
        self.obs = {}
        """dict : Observations, set by :meth:`open_obs`."""
        self.paired = {}
        """dict : Paired data, set by :meth:`pair_data`."""
        self.start_time = None
        self.end_time = None
        self.download_maps = True  # Default to True
        self.output_dir = None
        self.debug = False

    def read_control(self, control=None):
        """Read the input yaml file,
        updating various :class:`analysis` instance attributes.

        Parameters
        ----------
        control : str
            Input yaml file path.
            If provided, :attr:`control` will be set to this value.

        Returns
        -------
        None
        """
        import yaml

        if control is not None:
            self.control = control

        with open(self.control, 'r') as stream:
            self.control_dict = yaml.safe_load(stream)

        # set analysis time
        self.start_time = pd.Timestamp(self.control_dict['analysis']['start_time'])
        self.end_time = pd.Timestamp(self.control_dict['analysis']['end_time'])
        if 'output_dir' in self.control_dict['analysis'].keys():
            self.output_dir = self.control_dict['analysis']['output_dir']
        self.debug = self.control_dict['analysis']['debug']

    def open_models(self):
        """Open all models listed in the input yaml file and create a :class:`model` 
        object for each of them, populating the :attr:`models` dict.

        Returns
        -------
        None
        """
        if 'model' in self.control_dict:
            # open each model
            for mod in self.control_dict['model']:
                # create a new model instance
                m = model()
                # this is the model type (ie cmaq, rapchem, gsdchem etc)
                m.model = self.control_dict['model'][mod]['mod_type']
                # set the model label in the dictionary and model class instance
                if 'radius_of_influence' in self.control_dict['model'][mod].keys():
                    m.radius_of_influence = self.control_dict['model'][mod]['radius_of_influence']
                else:
                    m.radius_of_influence = 1e6
                if 'mod_kwargs' in self.control_dict['model'][mod].keys():
                    m.mod_kwargs = self.control_dict['model'][mod]['mod_kwargs']    
                m.label = mod
                # create file string (note this can include hot strings)
                m.file_str = self.control_dict['model'][mod]['files']
                if 'files_vert' in self.control_dict['model'][mod].keys():
                    m.file_vert_str = self.control_dict['model'][mod]['files_vert']
                if 'files_surf' in self.control_dict['model'][mod].keys():
                    m.file_surf_str = self.control_dict['model'][mod]['files_surf']
                if 'files_pm25' in self.control_dict['model'][mod].keys():
                    m.file_pm25_str = self.control_dict['model'][mod]['files_pm25']
                # create mapping
                m.mapping = self.control_dict['model'][mod]['mapping']
                # add variable dict
                print(mod)
                print(self.control_dict['model'][mod])
                if 'variables' in self.control_dict['model'][mod].keys():
                    m.variable_dict = self.control_dict['model'][mod]['variables']
                if 'plot_kwargs' in self.control_dict['model'][mod].keys():
                    m.plot_kwargs = self.control_dict['model'][mod]['plot_kwargs']
                    
                # unstructured grid check
                if m.model in ['cesm_se']:
                    if 'scrip_file' in self.control_dict['model'][mod].keys():
                        m.scrip_file = self.control_dict['model'][mod]['scrip_file']
                    else:
                        raise ValueError( '"Scrip_file" must be provided for unstructured grid output!' )
                        
                # open the model
                m.open_model_files()
                self.models[m.label] = m

    def open_obs(self):
        """Open all observations listed in the input yaml file and create an 
        :class:`observation` instance for each of them,
        populating the :attr:`obs` dict.

        Returns
        -------
        None
        """
        if 'obs' in self.control_dict:
            for obs in self.control_dict['obs']:
                o = observation()
                o.obs = obs
                o.label = obs
                o.obs_type = self.control_dict['obs'][obs]['obs_type']
                o.file = self.control_dict['obs'][obs]['filename']
                if 'variables' in self.control_dict['obs'][obs].keys():
                    o.variable_dict = self.control_dict['obs'][obs]['variables']
                o.open_obs()
                self.obs[o.label] = o

    def pair_data(self):
        """Pair all observations and models in the analysis class
        (i.e., those listed in the input yaml file) together,
        populating the :attr:`paired` dict.

        Returns
        -------
        None
        """
        pairs = {}  # TODO: unused
        for model_label in self.models:
            mod = self.models[model_label]
            # Now we have the models we need to loop through the mapping table for each network and pair the data
            # each paired dataset will be output to a netcdf file with 'model_label_network.nc'
            for obs_to_pair in mod.mapping.keys():
                # get the variables to pair from the model data (ie don't pair all data)
                keys = [key for key in mod.mapping[obs_to_pair].keys()]
                obs_vars = [mod.mapping[obs_to_pair][key] for key in keys]
                
                # unstructured grid check - lon/lat variables should be explicitly added 
                # in addition to comparison variables
                if mod.obj.attrs.get("mio_scrip_file", False):
                    lonlat_list = [ 'lon', 'lat', 'longitude', 'latitude', 'Longitude', 'Latitude' ]
                    for ll in lonlat_list:
                        if ll in mod.obj.data_vars:
                            keys += [ll]
                model_obj = mod.obj[keys]
                
                ## TODO:  add in ability for simple addition of variables from

                # simplify the objs object with the correct mapping vairables
                obs = self.obs[obs_to_pair]

                # pair the data
                # if pt_sfc (surface point network or monitor)
                if obs.obs_type.lower() == 'pt_sfc':
                    # convert this to pandas dataframe unless already done because second time paired this obs
                    if not isinstance(obs.obj, pd.DataFrame):
                        obs.obs_to_df()
                    #Check if z dim is larger than 1. If so select, the first level as all models read through 
                    #MONETIO will be reordered such that the first level is the level nearest to the surface.
                    try:
                        if model_obj.sizes['z'] > 1:
                            # Select only the surface values to pair with obs.
                            model_obj = model_obj.isel(z=0).expand_dims('z',axis=1)
                    except KeyError as e:
                        raise Exception("MONET requires an altitude dimension named 'z'") from e
                    # now combine obs with
                    paired_data = model_obj.monet.combine_point(obs.obj, radius_of_influence=mod.radius_of_influence, suffix=mod.label)
                    # print(paired_data)
                    # this outputs as a pandas dataframe.  Convert this to xarray obj
                    p = pair()
                    p.obs = obs.label
                    p.model = mod.label
                    p.model_vars = keys
                    p.obs_vars = obs_vars
                    p.filename = '{}_{}.nc'.format(p.obs, p.model)
                    p.obj = paired_data.monet._df_to_da()
                    label = "{}_{}".format(p.obs, p.model)
                    self.paired[label] = p
                    p.obj = p.fix_paired_xarray(dset=p.obj)
                    # write_util.write_ncf(p.obj,p.filename) # write out to file
                # TODO: add other network types / data types where (ie flight, satellite etc)

    ### TODO: Create the plotting driver (most complicated one)
    # def plotting(self):
    def plotting(self):
        """Cycle through all the plotting groups (e.g., plot_grp1) listed in 
        the input yaml file and create the plots.
        
        This routine loops over all the domains and
        model/obs pairs specified in the plotting group (``.control_dict['plots']``)
        for all the variables specified in the mapping dictionary listed in 
        :attr:`paired`.

        Creates plots stored in the file location specified by output_dir
        in the analysis section of the yaml file.

        Returns
        -------
        None
        """
        from .plots import surfplots as splots, savefig

        # first get the plotting dictionary from the yaml file
        plot_dict = self.control_dict['plots']
        # Calculate any items that do not need to recalculate each loop.
        startdatename = str(datetime.datetime.strftime(self.start_time, '%Y-%m-%d_%H'))
        enddatename = str(datetime.datetime.strftime(self.end_time, '%Y-%m-%d_%H'))
        # now we are going to loop through each plot_group (note we can have multiple plot groups)
        # a plot group can have
        #     1) a singular plot type
        #     2) multiple paired datasets or model datasets depending on the plot type
        #     3) kwargs for creating the figure ie size and marker (note the default for obs is 'x')
        for grp, grp_dict in plot_dict.items():
            pair_labels = grp_dict['data']
            # get the plot type
            plot_type = grp_dict['type']

            # first get the observational obs labels
            pair1 = self.paired[list(self.paired.keys())[0]]
            obs_vars = pair1.obs_vars

            # loop through obs variables
            for obsvar in obs_vars:
                # Loop also over the domain types. So can easily create several overview and zoomed in plots.
                domain_types = grp_dict['domain_type']
                domain_names = grp_dict['domain_name']
                for domain in range(len(domain_types)):
                    domain_type = domain_types[domain]
                    domain_name = domain_names[domain]

                    # Then loop through each of the pairs to add to the plot.
                    for p_index, p_label in enumerate(pair_labels):
                        p = self.paired[p_label]
                        # find the pair model label that matches the obs var
                        index = p.obs_vars.index(obsvar)
                        modvar = p.model_vars[index]

                        # Adjust the modvar as done in pairing script, if the species name in obs and model are the same.
                        if obsvar == modvar:
                            modvar = modvar + '_new'

                        # convert to dataframe
                        pairdf_all = p.obj.to_dataframe()

                        # Select only the analysis time window.
                        pairdf_all = pairdf_all.loc[self.start_time : self.end_time]

                        # Determine the default plotting colors.
                        if 'default_plot_kwargs' in grp_dict.keys():
                            if self.models[p.model].plot_kwargs is not None:
                                plot_dict = {**grp_dict['default_plot_kwargs'], **self.models[p.model].plot_kwargs}
                            else:
                                plot_dict = {**grp_dict['default_plot_kwargs'], **splots.calc_default_colors(p_index)}
                            obs_dict = grp_dict['default_plot_kwargs']
                        else:
                            if self.models[p.model].plot_kwargs is not None:
                                plot_dict = self.models[p.model].plot_kwargs.copy()
                            else:
                                plot_dict = splots.calc_default_colors(p_index).copy()
                            obs_dict = None

                        # Determine figure_kwargs and text_kwargs
                        if 'fig_kwargs' in grp_dict.keys():
                            fig_dict = grp_dict['fig_kwargs']
                        else:
                            fig_dict = None
                        if 'text_kwargs' in grp_dict.keys():
                            text_dict = grp_dict['text_kwargs']
                        else:
                            text_dict = None

                        # Read in some plotting specifications stored with observations.
                        if self.obs[p.obs].variable_dict is not None:
                            if obsvar in self.obs[p.obs].variable_dict.keys():
                                obs_plot_dict = self.obs[p.obs].variable_dict[obsvar].copy()
                            else:
                                obs_plot_dict = {}
                        else:
                            obs_plot_dict = {}

                        # Specify ylabel if noted in yaml file.
                        if 'ylabel_plot' in obs_plot_dict.keys():
                            use_ylabel = obs_plot_dict['ylabel_plot']
                        else:
                            use_ylabel = None

                        # Determine if set axis values or use defaults
                        if grp_dict['data_proc']['set_axis'] == True:
                            if obs_plot_dict:  # Is not null
                                set_yaxis = True
                            else:
                                print('Warning: variables dict for ' + obsvar + ' not provided, so defaults used')
                                set_yaxis = False
                        else:
                            set_yaxis = False

                        # Determine outname
                        outname = "{}.{}.{}.{}.{}.{}.{}".format(grp, plot_type, obsvar, startdatename, enddatename, domain_type, domain_name)
                        if self.output_dir is not None:
                            outname = self.output_dir + '/' + outname  # Extra / just in case.

                        # Query selected points if applicable
                        if domain_type != 'all':
                            pairdf_all.query(domain_type + ' == ' + '"' + domain_name + '"', inplace=True)

                        # Drop NaNs
                        if grp_dict['data_proc']['rem_obs_nan'] == True:
                            # I removed drop=True in reset_index in order to keep 'time' as a column.
                            pairdf = pairdf_all.reset_index().dropna(subset=[modvar, obsvar])
                        else:
                            pairdf = pairdf_all.reset_index().dropna(subset=[modvar])

                        # Types of plots
                        if plot_type.lower() == 'timeseries':
                            if set_yaxis == True:
                                if all(k in obs_plot_dict for k in ('vmin_plot', 'vmax_plot')):
                                    vmin = obs_plot_dict['vmin_plot']
                                    vmax = obs_plot_dict['vmax_plot']
                                else:
                                    print('Warning: vmin_plot and vmax_plot not specified for ' + obsvar + ', so default used.')
                                    vmin = None
                                    vmax = None
                            else:
                                vmin = None
                                vmax = None
                            # Select time to use as index.
                            pairdf = pairdf.set_index(grp_dict['data_proc']['ts_select_time'])
                            a_w = grp_dict['data_proc']['ts_avg_window']
                            if p_index == 0:
                                # First plot the observations.
                                ax = splots.make_timeseries(
                                    pairdf,
                                    column=obsvar,
                                    label=p.obs,
                                    avg_window=a_w,
                                    ylabel=use_ylabel,
                                    vmin=vmin,
                                    vmax=vmax,
                                    domain_type=domain_type,
                                    domain_name=domain_name,
                                    plot_dict=obs_dict,
                                    fig_dict=fig_dict,
                                    text_dict=text_dict,
                                    debug=self.debug
                                )
                            # For all p_index plot the model.
                            ax = splots.make_timeseries(
                                pairdf,
                                column=modvar,
                                label=p.model,
                                ax=ax,
                                avg_window=a_w,
                                ylabel=use_ylabel,
                                vmin=vmin,
                                vmax=vmax,
                                domain_type=domain_type,
                                domain_name=domain_name,
                                plot_dict=plot_dict,
                                text_dict=text_dict,
                                debug=self.debug
                            )
                            # At the end save the plot.
                            if p_index == len(pair_labels) - 1:
                                savefig(outname + '.png', logo_height=150)
                                del (ax, fig_dict, plot_dict, text_dict, obs_dict, obs_plot_dict) #Clear axis for next plot.
                        if plot_type.lower() == 'boxplot':
                            if set_yaxis == True:
                                if all(k in obs_plot_dict for k in ('vmin_plot', 'vmax_plot')):
                                    vmin = obs_plot_dict['vmin_plot']
                                    vmax = obs_plot_dict['vmax_plot']
                                else:
                                    print('Warning: vmin_plot and vmax_plot not specified for ' + obsvar + ', so default used.')
                                    vmin = None
                                    vmax = None
                            else:
                                vmin = None
                                vmax = None
                            # First for p_index = 0 create the obs box plot data array.
                            if p_index == 0:
                                comb_bx, label_bx = splots.calculate_boxplot(pairdf, column=obsvar, 
                                                                             label=p.obs, plot_dict=obs_dict)
                            # Then add the models to this dataarray.
                            comb_bx, label_bx = splots.calculate_boxplot(pairdf, column=modvar, label=p.model,
                                                                         plot_dict=plot_dict, comb_bx=comb_bx,
                                                                         label_bx=label_bx)
                            # For the last p_index make the plot.
                            if p_index == len(pair_labels) - 1:
                                splots.make_boxplot(
                                    comb_bx,
                                    label_bx,
                                    ylabel=use_ylabel,
                                    vmin=vmin,
                                    vmax=vmax,
                                    outname=outname,
                                    domain_type=domain_type,
                                    domain_name=domain_name,
                                    plot_dict=obs_dict,
                                    fig_dict=fig_dict,
                                    text_dict=text_dict,
                                    debug=self.debug
                                )
                                #Clear info for next plot.
                                del (comb_bx, label_bx, fig_dict, plot_dict, text_dict, obs_dict, obs_plot_dict) 
                        elif plot_type.lower() == 'taylor':
                            if set_yaxis == True:
                                if 'ty_scale' in obs_plot_dict.keys():
                                    ty_scale = obs_plot_dict['ty_scale']
                                else:
                                    print('Warning: ty_scale not specified for ' + obsvar + ', so default used.')
                                    ty_scale = 1.5  # Use default
                            else:
                                ty_scale = 1.5  # Use default
                            if p_index == 0:
                                # Plot initial obs/model
                                dia = splots.make_taylor(
                                    pairdf,
                                    column_o=obsvar,
                                    label_o=p.obs,
                                    column_m=modvar,
                                    label_m=p.model,
                                    ylabel=use_ylabel,
                                    ty_scale=ty_scale,
                                    domain_type=domain_type,
                                    domain_name=domain_name,
                                    plot_dict=plot_dict,
                                    fig_dict=fig_dict,
                                    text_dict=text_dict,
                                    debug=self.debug
                                )
                            else:
                                # For the rest, plot on top of dia
                                dia = splots.make_taylor(
                                    pairdf,
                                    column_o=obsvar,
                                    label_o=p.obs,
                                    column_m=modvar,
                                    label_m=p.model,
                                    dia=dia,
                                    ylabel=use_ylabel,
                                    ty_scale=ty_scale,
                                    domain_type=domain_type,
                                    domain_name=domain_name,
                                    plot_dict=plot_dict,
                                    text_dict=text_dict,
                                    debug=self.debug
                                )
                            # At the end save the plot.
                            if p_index == len(pair_labels) - 1:
                                savefig(outname + '.png', logo_height=70)
                                del (dia, fig_dict, plot_dict, text_dict, obs_dict, obs_plot_dict) #Clear info for next plot.
                        elif plot_type.lower() == 'spatial_bias':
                            if set_yaxis == True:
                                if 'vdiff_plot' in obs_plot_dict.keys():
                                    vdiff = obs_plot_dict['vdiff_plot']
                                else:
                                    print('Warning: vdiff_plot not specified for ' + obsvar + ', so default used.')
                                    vdiff = None
                            else:
                                vdiff = None
                            # p_label needs to be added to the outname for this plot
                            outname = "{}.{}".format(outname, p_label)
                            splots.make_spatial_bias(
                                pairdf,
                                column_o=obsvar,
                                label_o=p.obs,
                                column_m=modvar,
                                label_m=p.model,
                                ylabel=use_ylabel,
                                vdiff=vdiff,
                                outname=outname,
                                domain_type=domain_type,
                                domain_name=domain_name,
                                fig_dict=fig_dict,
                                text_dict=text_dict,
                                debug=self.debug
                            )
                            del (fig_dict, plot_dict, text_dict, obs_dict, obs_plot_dict) #Clear info for next plot.
                        elif plot_type.lower() == 'spatial_overlay':
                            if set_yaxis == True:
                                if all(k in obs_plot_dict for k in ('vmin_plot', 'vmax_plot', 'nlevels_plot')):
                                    vmin = obs_plot_dict['vmin_plot']
                                    vmax = obs_plot_dict['vmax_plot']
                                    nlevels = obs_plot_dict['nlevels_plot']
                                elif all(k in obs_plot_dict for k in ('vmin_plot', 'vmax_plot')):
                                    vmin = obs_plot_dict['vmin_plot']
                                    vmax = obs_plot_dict['vmax_plot']
                                    nlevels = None
                                else:
                                    print('Warning: vmin_plot and vmax_plot not specified for ' + obsvar + ', so default used.')
                                    vmin = None
                                    vmax = None
                                    nlevels = None
                            else:
                                vmin = None
                                vmax = None
                                nlevels = None
                            #Check if z dim is larger than 1. If so select, the first level as all models read through 
                            #MONETIO will be reordered such that the first level is the level nearest to the surface.
                            # Create model slice and select time window for spatial plots
                            try:
                                self.models[p.model].obj.sizes['z']
                                if self.models[p.model].obj.sizes['z'] > 1: #Select only surface values.
                                    vmodel = self.models[p.model].obj.isel(z=0).expand_dims('z',axis=1).loc[
                                        dict(time=slice(self.start_time, self.end_time))] 
                                else:
                                    vmodel = self.models[p.model].obj.loc[dict(time=slice(self.start_time, self.end_time))]
                            except KeyError as e:
                                raise Exception("MONET requires an altitude dimension named 'z'") from e
                                
                            # Determine proj to use for spatial plots
                            proj = splots.map_projection(self.models[p.model])
                            # p_label needs to be added to the outname for this plot
                            outname = "{}.{}".format(outname, p_label)
                            # For just the spatial overlay plot, you do not use the model data from the pair file
                            # So get the variable name again since pairing one could be _new.
                            splots.make_spatial_overlay(
                                pairdf,
                                vmodel,
                                column_o=obsvar,
                                label_o=p.obs,
                                column_m=p.model_vars[index],
                                label_m=p.model,
                                ylabel=use_ylabel,
                                vmin=vmin,
                                vmax=vmax,
                                nlevels=nlevels,
                                proj=proj,
                                outname=outname,
                                domain_type=domain_type,
                                domain_name=domain_name,
                                fig_dict=fig_dict,
                                text_dict=text_dict,
                                debug=self.debug
                            )
                            del (fig_dict, plot_dict, text_dict, obs_dict, obs_plot_dict) #Clear info for next plot.

    def stats(self):
        """Calculate statistics specified in the input yaml file.
        
        This routine  loops over all the domains and model/obs pairs for all the variables 
        specified in the mapping dictionary listed in :attr:`paired`.
        
        Creates a csv file storing the statistics and optionally a figure 
        visualizing the table.

        Returns
        -------
        None
        """
        from .stats import proc_stats as proc_stats

        # first get the stats dictionary from the yaml file
        stat_dict = self.control_dict['stats']
        # Calculate general items
        startdatename = str(datetime.datetime.strftime(self.start_time, '%Y-%m-%d_%H'))
        enddatename = str(datetime.datetime.strftime(self.end_time, '%Y-%m-%d_%H'))
        stat_list = stat_dict['stat_list']
        # Determine stat_grp full name
        stat_fullname_ns = proc_stats.produce_stat_dict(stat_list=stat_list, spaces=False)
        stat_fullname_s = proc_stats.produce_stat_dict(stat_list=stat_list, spaces=True)
        pair_labels = stat_dict['data']

        # Determine rounding
        if 'round_output' in stat_dict.keys():
            round_output = stat_dict['round_output']
        else:
            round_output = 3

        # Then loop over all the observations
        # first get the observational obs labels
        pair1 = self.paired[list(self.paired.keys())[0]]
        obs_vars = pair1.obs_vars
        for obsvar in obs_vars:
            # Read in some plotting specifications stored with observations.
            if self.obs[pair1.obs].variable_dict is not None:
                if obsvar in self.obs[pair1.obs].variable_dict.keys():
                    obs_plot_dict = self.obs[pair1.obs].variable_dict[obsvar]
                else:
                    obs_plot_dict = {}
            else:
                obs_plot_dict = {}

            # Next loop over all of the domains.
            # Loop also over the domain types.
            domain_types = stat_dict['domain_type']
            domain_names = stat_dict['domain_name']
            for domain in range(len(domain_types)):
                domain_type = domain_types[domain]
                domain_name = domain_names[domain]

                # The tables and text files will be output at this step in loop.
                # Create an empty pandas dataarray.
                df_o_d = pd.DataFrame()
                # Determine outname
                outname = "{}.{}.{}.{}.{}.{}".format('stats', obsvar, domain_type, domain_name, startdatename, enddatename)
                if self.output_dir is not None:
                    outname = self.output_dir + '/' + outname  # Extra / just in case.

                # Determine plotting kwargs
                if 'output_table_kwargs' in stat_dict.keys():
                    out_table_kwargs = stat_dict['output_table_kwargs']
                else:
                    out_table_kwargs = None

                # Add Stat ID and FullName to pandas dictionary.
                df_o_d['Stat_ID'] = stat_list
                df_o_d['Stat_FullName'] = stat_fullname_ns

                # Finally Loop through each of the pairs
                for p_label in pair_labels:
                    p = self.paired[p_label]
                    # Create an empty list to store the stat_var
                    p_stat_list = []

                    # Specify title for stat plots.
                    if 'ylabel_plot' in obs_plot_dict.keys():
                        title = obs_plot_dict['ylabel_plot'] + ': ' + domain_type + ' ' + domain_name
                    else:
                        title = obsvar + ': ' + domain_type + ' ' + domain_name

                    # Loop through each of the stats
                    for stat_grp in stat_list:

                        # find the pair model label that matches the obs var
                        index = p.obs_vars.index(obsvar)
                        modvar = p.model_vars[index]

                        # Adjust the modvar as done in pairing script, if the species name in obs and model are the same.
                        if obsvar == modvar:
                            modvar = modvar + '_new'

                        # convert to dataframe
                        pairdf_all = p.obj.to_dataframe()

                        # Select only the analysis time window.
                        pairdf_all = pairdf_all.loc[self.start_time : self.end_time]

                        # Query selected points if applicable
                        if domain_type != 'all':
                            pairdf_all.query(domain_type + ' == ' + '"' + domain_name + '"', inplace=True)

                        # Drop NaNs for model and observations in all cases.
                        pairdf = pairdf_all.reset_index().dropna(subset=[modvar, obsvar])

                        # Create empty list for all dom
                        # Calculate statistic and append to list
                        if obsvar == 'WD':  # Use separate calculations for WD
                            p_stat_list.append(proc_stats.calc(pairdf, stat=stat_grp, obsvar=obsvar, modvar=modvar, wind=True))
                        else:
                            p_stat_list.append(proc_stats.calc(pairdf, stat=stat_grp, obsvar=obsvar, modvar=modvar, wind=False))

                    # Save the stat to a dataarray
                    df_o_d[p_label] = p_stat_list

                # Save the pandas dataframe to a txt file
                # Save rounded output
                df_o_d = df_o_d.round(round_output)
                df_o_d.to_csv(path_or_buf=outname + '.csv', index=False)

                if stat_dict['output_table'] == True:
                    # Output as a table graphic too.
                    # Change to use the name with full spaces.
                    df_o_d['Stat_FullName'] = stat_fullname_s

                    proc_stats.create_table(df_o_d.drop(columns=['Stat_ID']), 
                                            outname=outname, 
                                            title=title, 
                                            out_table_kwargs=out_table_kwargs,
                                            debug=self.debug
                                           )<|MERGE_RESOLUTION|>--- conflicted
+++ resolved
@@ -278,14 +278,9 @@
             else:
                 self.obj = mio.fv3chem.open_dataset(self.files,**self.mod_kwargs)
         elif 'cesm_fv' in self.model.lower():
-<<<<<<< HEAD
             print('**** Reading CESM FV model output...')
             self.mod_kwargs.update({'var_list' : list_input_var})
             self.obj = mio.models._cesm_fv_mm.open_mfdataset(self.files,**self.mod_kwargs)
-=======
-            from .new_monetio import read_cesm_fv
-            print('**** Reading CESM model output...')
-            self.obj = read_cesm_fv.open_mfdataset(self.files)
         # CAM-chem-SE grid or MUSICAv0
         elif 'cesm_se' in self.model.lower(): 
             from .new_monetio import read_cesm_se
@@ -295,7 +290,6 @@
             self.obj = read_cesm_se.open_mfdataset(self.files,**self.mod_kwargs)
             #self.obj, self.obj_scrip = read_cesm_se.open_mfdataset(self.files,**self.mod_kwargs)
             #self.obj.monet.scrip = self.obj_scrip
->>>>>>> 1205af51
         else:
             print('**** Reading Unspecified model output. Take Caution...')
             if len(self.files) > 1:
