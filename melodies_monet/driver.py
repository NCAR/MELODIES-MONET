--- conflicted
+++ resolved
@@ -166,24 +166,39 @@
         """Methods to opens satellite data observations. 
         Uses in-house python code to open and load observations.
         Alternatively may use the satpy reader.
+
+        Returns
+        -------
+        type
+            Fills the object class associated with the equivalent label (self.label) with satellite observation
+            dataset read in from the associated file (self.file) by the satellite file reader
         """
+        from .util import time_interval_subset as tsub
+        
         try:
-            if extension in {'.nc', '.ncf', '.netcdf', '.nc4'}:
-                if len(files) > 1:
-                    self.obj = xr.open_mfdataset(files)
-                else:
-                    self.obj = xr.open_dataset(files[0])
-            elif extension in ['.ict', '.icarrt']:
-                assert len(files) == 1, "monetio.icarrt.add_data can only read one file"
-                self.obj = mio.icarrt.add_data(files[0])
-            else:
-                raise ValueError(f'extension {extension!r} currently unsupported')
-        except Exception as e:
-            print('something happened opening file:', e)
-            return
-
-        self.mask_and_scale()  # mask and scale values from the control values
-        self.filter_obs()
+            if self.label == 'omps_l3':
+                self.obj = mio.sat._omps_l3_mm.read_OMPS_l3(self.file)
+            elif self.label == 'omps_nm':
+                if time_interval is not None:
+                    flst = tsub.subset_OMPS_l2(self.file,time_interval)
+                else: flst = self.file
+                self.obj = mio.sat._omps_nadir_mm.read_OMPS_nm(flst)
+            elif self.label == 'mopitt_l3':
+                print('Reading MOPITT')
+                self.obj = mio.sat._mopitt_l3_mm.read_mopittdataset(self.file, 'column')
+            elif self.label == 'modis_l2':
+                from monetio import modis_l2
+                print('Reading MODIS L2')
+                self.obj = modis_l2.read_mfdataset(
+                    self.file, self.variable_dict, debug=self.debug)
+            elif self.label == 'tropomi_l2_no2':
+                from monetio import tropomi_l2_no2
+                print('Reading TROPOMI L2 NO2')
+                self.obj = tropomi_l2_no2.read_trpdataset(
+                    self.file, self.variable_dict, debug=self.debug)
+            else: print('file reader not implemented for {} observation'.format(self.label))
+        except ValueError:
+            print('something happened opening file')
         
     def filter_obs(self):
         """Filter observations based on filter_dict.
@@ -194,10 +209,6 @@
             Fills the object class associated with the equivalent label (self.label) with satellite observation
             dataset read in from the associated file (self.file) by the satellite file reader
         """
-<<<<<<< HEAD
-        from .util import time_interval_subset as tsub
-        
-=======
         if self.data_proc is not None:
             if 'filter_dict' in self.data_proc:
                 filter_dict = self.data_proc['filter_dict']
@@ -222,33 +233,7 @@
                         self.obj = self.obj.where(self.obj[column] != filter_vals,drop=True)
                     else:
                         raise ValueError(f'Filter operation {filter_op!r} is not supported')
-
->>>>>>> e500452a
-        try:
-            if self.label == 'omps_l3':
-                self.obj = mio.sat._omps_l3_mm.read_OMPS_l3(self.file)
-            elif self.label == 'omps_nm':
-                if time_interval is not None:
-                    flst = tsub.subset_OMPS_l2(self.file,time_interval)
-                else: flst = self.file
-                self.obj = mio.sat._omps_nadir_mm.read_OMPS_nm(flst)
-            elif self.label == 'mopitt_l3':
-                print('Reading MOPITT')
-                self.obj = mio.sat._mopitt_l3_mm.read_mopittdataset(self.file, 'column')
-            elif self.label == 'modis_l2':
-                from monetio import modis_l2
-                print('Reading MODIS L2')
-                self.obj = modis_l2.read_mfdataset(
-                    self.file, self.variable_dict, debug=self.debug)
-            elif self.label == 'tropomi_l2_no2':
-                from monetio import tropomi_l2_no2
-                print('Reading TROPOMI L2 NO2')
-                self.obj = tropomi_l2_no2.read_trpdataset(
-                    self.file, self.variable_dict, debug=self.debug)
-            else: print('file reader not implemented for {} observation'.format(self.label))
-        except ValueError:
-            print('something happened opening file')
-            
+        
     def mask_and_scale(self):
         """Mask and scale observations, including unit conversions and setting
         detection limits.
