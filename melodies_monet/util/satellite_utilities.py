--- conflicted
+++ resolved
@@ -116,15 +116,9 @@
         print('satellite_utilities: xesmf module not found')
         raise
     
-    # Aggregate time-step, if needed
-<<<<<<< HEAD
-    ## Check if same number of timesteps:
-    if obs_data.attrs['monthly']:
-=======
     ## Check if obs are monthly or daily
     if obs_data.attrs['monthly']:
         # if obs_data is monthly, take monthly mean of model data
->>>>>>> 95b400f1
         model_obstime = model_data.resample(time='MS').mean()
         filtstr = '%Y-%m'
     elif not obs_data.attrs['monthly']:
