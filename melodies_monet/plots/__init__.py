<<<<<<< HEAD
"""
New plotting routines
"""
from . import surfplots

__all__ = (
    "surfplots",
)
=======
from functools import partial
from pathlib import Path

from monet import savefig as monet_savefig

LOGO_PATH = Path(__file__).parent / "../data/MM_logo.png"

savefig = partial(monet_savefig, logo=LOGO_PATH, loc=2, decorate=True, bbox_inches="tight", dpi=200)
>>>>>>> 53013ede
<|MERGE_RESOLUTION|>--- conflicted
+++ resolved
@@ -1,19 +1,18 @@
-<<<<<<< HEAD
-"""
-New plotting routines
-"""
-from . import surfplots
-
-__all__ = (
-    "surfplots",
-)
-=======
-from functools import partial
-from pathlib import Path
-
-from monet import savefig as monet_savefig
-
-LOGO_PATH = Path(__file__).parent / "../data/MM_logo.png"
-
-savefig = partial(monet_savefig, logo=LOGO_PATH, loc=2, decorate=True, bbox_inches="tight", dpi=200)
->>>>>>> 53013ede
+"""
+New plotting routines
+"""
+from functools import partial
+from pathlib import Path
+
+from monet import savefig as monet_savefig
+
+from . import surfplots
+
+__all__ = (
+    "savefig",
+    "surfplots",
+)
+
+LOGO_PATH = Path(__file__).parent / "../data/MM_logo.png"
+
+savefig = partial(monet_savefig, logo=LOGO_PATH, loc=2, decorate=True, bbox_inches="tight", dpi=200)